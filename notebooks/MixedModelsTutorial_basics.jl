--- conflicted
+++ resolved
@@ -159,48 +159,6 @@
 # ╔═╡ eea9c588-f5f8-4905-8774-7031162f9be0
 md"""
 #### 1.3.3 Figure 
-<<<<<<< HEAD
-Assemble the facet plot -- still a bit of a hack, but getting there. 
-"""
-
-# ╔═╡ 1f6446cc-8b40-4cec-880c-3318f78a56f8
-begin
-				# create the figure and panels (axes) within the figure
-	fTest = Figure(resolution = (1000, 600))
-	faxs =  [Axis(fTest[1, i]) for i in eachindex(comp_names)]
-				# iterate over the test labels in the desired order
-	for (i, test_names) in enumerate(last.(comp_names))
-			    # create the label in a box at the top
-		Box(fTest[1, i, Top()], backgroundcolor = :gray)
-    	Label(fTest[1, i, Top()], test_names, padding = (5, 5, 5, 5))
-				# split the subdataframe by sex to plot the points
-		for df in groupby(df[(Test = test_names,)], :Sex)
-			scatter!(
-				faxs[i],
-				df.ageM,				
-				df.zScore,
-				color=ifelse(first(df.Sex) == "Boys", :blue, :red),
-				label=first(df.Sex))
-		end
-	end
-	for j in 1:2
-	for i in 1:5
-		local y
-		y = lms.GM[i+5*(j-1)] .+ lms.age[i+5*(j-1)] .* [8.0, 9.1]
-		lines!(faxs[i], [8.0, 9.1], y, 
-			   color=ifelse(j == 1, :blue, :red),
-			   linewidth = 4)
-	end
-	end
-	axislegend(faxs[1], position = :lt)  # only one legend for point colors
-	faxs[3].xlabel = "Age"               # only one x-axis label
-    faxs[1].ylabel = "zScore [+/- SD]"   # only one y-axis label 
-	hideydecorations!.(faxs[2:end], grid = false)  # y labels on leftmost panel only
-	linkaxes!(faxs...)                   # use the same axes throughout
-	colgap!(fTest.layout, 10)            # tighten the spacing between panels
-	
-	fTest
-=======
 """
 
 # ╔═╡ 1f6446cc-8b40-4cec-880c-3318f78a56f8
@@ -209,7 +167,6 @@
 	design = mapping(:age, :zScore; color = :Sex, col = :Test)
 	lines = design * linear()
 	data(dat) * lines |> draw
->>>>>>> 9d7a90a2
 end
 
 # ╔═╡ a41bc417-3ca7-4f14-be88-5a91d236e88f
@@ -702,7 +659,6 @@
 + julia> 
 + julia> 
 ```
-<<<<<<< HEAD
 
 Some plotting functions are currently available from the `MixedModelsMakie` package or via custom functions.
 
@@ -717,22 +673,6 @@
 # ╔═╡ 3b24e3f0-4f93-42d5-ba93-eeb23a1e8bd3
 md" #### 3.4.1 Conditional covariances"
 
-=======
-
-Some plotting functions are currently available from the `MixedModelsMakie` package or via custom functions.
-
-```
-+ julia> 
-+ julia> caterpillar!(m1, orderby=1)
-+ julia> shrinkage!(m1)
-```
-
-"""
-
-# ╔═╡ 3b24e3f0-4f93-42d5-ba93-eeb23a1e8bd3
-md" #### 3.4.1 Conditional covariances"
-
->>>>>>> 9d7a90a2
 # ╔═╡ da3c1ba5-55cf-41f1-8cd6-8b2784532476
 cv_m1 = condVar(m1)
 
