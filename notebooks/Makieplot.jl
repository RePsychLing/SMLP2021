### A Pluto.jl notebook ###
# v0.16.0

using Markdown
using InteractiveUtils

# ╔═╡ 379d2a3d-17ee-4173-b0f0-96ec639ec299
begin
	using Arrow
	using CairoMakie
	using Chain
	using DataFrames
	using DataFrameMacros
	using Statistics
	using StatsBase
end

# ╔═╡ e75bd3d6-c55b-4d30-903a-673cae83af2a
md"Load the packages to be used. `Statistics` is in the standard library and always available, but Pluto will handle the installation of the other packages."

# ╔═╡ 68ef0bef-606f-41e8-b258-69a554fe6935
md"Retrieve the data table from the Arrow-formatted file."

# ╔═╡ c35830ca-891e-4ac2-85e0-9c1d386e39dd
tbl = Arrow.Table("./data/fggk21.arrow")

# ╔═╡ 2fac75f6-e1cd-4727-b30d-c8e7952e8862
md"""
We want the levels of `Test` to be in a particular order as they were stored from R.
This ordering of levels is preserved in the Arrow table
"""

# ╔═╡ 9059f205-a459-422e-858d-0fbb103c8430
levels(tbl.Test)  # Arrow preserves order of levels from R factor

# ╔═╡ 2db1e041-6851-4faf-9438-e2e0d03ed79c
md"""
but conversion to a data frame or copying the column does not preserve the ordering.
"""

# ╔═╡ 83f17efc-3f4c-480d-a220-50db70aa9ff8
levels(DataFrame(tbl).Test)  # after conversion to a DataFrame the order is lost

# ╔═╡ da2209ab-537a-4c47-9723-5071f02b9af1
md"
To enforce an ordering and to relabel the tests in the plot, create a vector of pairs
"

# ╔═╡ 546419cf-14fc-4ec4-baca-a99922f0ce14
tlabels = [     # establish order and labels of tbl.Test
	"Run" => "Endurance",
	"Star_r" => "Coordination",
	"S20_r" => "Speed",
	"SLJ" => "Power Low",
	"BPT" => "Power Up",
]

# ╔═╡ 4cbf6ac4-ef96-43d5-a8ba-a9e2f3bc8bdc
md"""
Creating a summary of the mean score by `Test`, `Sex` and `age` (rounded to the nearest tenth of a year) is done using the split-apply-combine tools for data frames.
As part of this process the tests and sexes are relabelled.

The resulting summary table is split by `test`.
"""

# ╔═╡ ea7950b8-03b6-4215-8dd9-8e2e0f5ffb13
md"""
We extract a random sample of 100 children from the Sex (2)  x Test (5) cells of the design. Cohort and School are random. 
"""

# ╔═╡ b7a5cbd4-5272-4f02-9c2a-7905e54ae1a2
begin
    dat = 
	@chain DataFrame(Arrow.Table("./data/fggk21.arrow")) begin
   	  @groupby(:Test, :Sex)
   	  combine(x -> x[sample(1:nrow(x), 100), :])
	  select!(groupby(_,  :Test), :, :score => zscore => :zScore);
	end
end

# ╔═╡ 014617eb-12f7-4949-9995-cd100bec9b6c
<<<<<<< HEAD
sumTestSexAge = 
=======
sumTestSexAge1 = 
>>>>>>> 35ec48d3
    groupby(   # summary grouped data frame by test, sex and rounded age
	combine(
		groupby(
			select(dat,
<<<<<<< HEAD
				:age => (x -> round.(x, digits=1)) => :Age,
				:Test => (t -> getindex.(Ref(Dict(tlabels)), t)) => :Test,
				:Sex => (s -> ifelse.(s .== "female", "Girls", "Boys")) => :Sex,
=======
				:age => (x -> round.(x, digits=1)) => :age1,
				:Test => (t -> getindex.(Ref(Dict(tlabels)), t)) => :test,
				:Sex => (s -> ifelse.(s .== "female", "Girls", "Boys")) => :sex,
>>>>>>> 35ec48d3
				:zScore,
			),
			[:Age, :Sex, :Test]),
		:zScore => mean,
		),
	:Test,
)

# ╔═╡ 1decb2e2-f585-4ca4-82cf-cefcc17b6cc1
<<<<<<< HEAD
sumTestSexAge
=======
sumTestSexAge1
>>>>>>> 35ec48d3

# ╔═╡ 5fb4b4f4-5af1-4390-aa68-9ca31b9ca630
colors = Makie.cgrad(:Dark2_3, 2; categorical=true, rev=true)

# ╔═╡ 73455f7f-6897-451c-903a-0d1c391ccf40
begin
	# create the figure and panels (axes) within the figure
	fTest = Figure(resolution = (1000, 600))
	faxs =  [Axis(fTest[1, i]) for i in eachindex(tlabels)]
	# iterate over the test labels in the desired order
	for (i, lab) in enumerate(last.(tlabels))
		# create the label in a box at the top
		Box(fTest[1, i, Top()], backgroundcolor = :gray)
    	Label(fTest[1, i, Top()], lab, padding = (5, 5, 5, 5))
		# split the subdataframe by sex to plot the points
		for (idx, df) in enumerate(groupby(sumTestSexAge[(Test = lab,)], :Sex))
			scatter!(
				faxs[i],
				df.Age,
				df.zScore_mean;
				color=colors[idx],
				label=first(df.Sex))
		end
	end
	
	axislegend(faxs[1], position = :lt)  # only one legend for point colors
	faxs[3].xlabel = "Age"               # only one axis label

	hideydecorations!.(faxs[2:end], grid = false)  # y labels on leftmost panel only
	linkaxes!(faxs...)                   # use the same axes throughout
	colgap!(fTest.layout, 10)            # tighten the spacing between panels
	
	fTest
end

# ╔═╡ 00000000-0000-0000-0000-000000000001
PLUTO_PROJECT_TOML_CONTENTS = """
[deps]
Arrow = "69666777-d1a9-59fb-9406-91d4454c9d45"
CairoMakie = "13f3f980-e62b-5c42-98c6-ff1f3baf88f0"
Chain = "8be319e6-bccf-4806-a6f7-6fae938471bc"
DataFrameMacros = "75880514-38bc-4a95-a458-c2aea5a3a702"
DataFrames = "a93c6f00-e57d-5684-b7b6-d8193f3e46c0"
Statistics = "10745b16-79ce-11e8-11f9-7d13ad32a3b2"
StatsBase = "2913bbd2-ae8a-5f71-8c99-4fb6c76f3a91"

[compat]
Arrow = "~1.6.2"
CairoMakie = "~0.6.5"
Chain = "~0.4.8"
DataFrameMacros = "~0.1.0"
DataFrames = "~1.2.2"
StatsBase = "~0.33.10"
"""

# ╔═╡ 00000000-0000-0000-0000-000000000002
PLUTO_MANIFEST_TOML_CONTENTS = """
# This file is machine-generated - editing it directly is not advised

[[AbstractFFTs]]
deps = ["LinearAlgebra"]
git-tree-sha1 = "485ee0867925449198280d4af84bdb46a2a404d0"
uuid = "621f4979-c628-5d54-868e-fcf4e3e8185c"
version = "1.0.1"

[[AbstractTrees]]
git-tree-sha1 = "03e0550477d86222521d254b741d470ba17ea0b5"
uuid = "1520ce14-60c1-5f80-bbc7-55ef81b5835c"
version = "0.3.4"

[[Adapt]]
deps = ["LinearAlgebra"]
git-tree-sha1 = "84918055d15b3114ede17ac6a7182f68870c16f7"
uuid = "79e6a3ab-5dfb-504d-930d-738a2a938a0e"
version = "3.3.1"

[[Animations]]
deps = ["Colors"]
git-tree-sha1 = "e81c509d2c8e49592413bfb0bb3b08150056c79d"
uuid = "27a7e980-b3e6-11e9-2bcd-0b925532e340"
version = "0.4.1"

[[ArgTools]]
uuid = "0dad84c5-d112-42e6-8d28-ef12dabb789f"

[[ArrayInterface]]
deps = ["IfElse", "LinearAlgebra", "Requires", "SparseArrays", "Static"]
git-tree-sha1 = "85d03b60274807181bae7549bb22b2204b6e5a0e"
uuid = "4fba245c-0d91-5ea0-9b3e-6abc04ee57a9"
version = "3.1.30"

[[Arrow]]
deps = ["ArrowTypes", "BitIntegers", "CodecLz4", "CodecZstd", "DataAPI", "Dates", "Mmap", "PooledArrays", "SentinelArrays", "Tables", "TimeZones", "UUIDs"]
git-tree-sha1 = "b00e6eaba895683867728e73af78a00218f0db10"
uuid = "69666777-d1a9-59fb-9406-91d4454c9d45"
version = "1.6.2"

[[ArrowTypes]]
deps = ["UUIDs"]
git-tree-sha1 = "a0633b6d6efabf3f76dacd6eb1b3ec6c42ab0552"
uuid = "31f734f8-188a-4ce0-8406-c8a06bd891cd"
version = "1.2.1"

[[Artifacts]]
uuid = "56f22d72-fd6d-98f1-02f0-08ddc0907c33"

[[Automa]]
deps = ["Printf", "ScanByte", "TranscodingStreams"]
git-tree-sha1 = "d50976f217489ce799e366d9561d56a98a30d7fe"
uuid = "67c07d97-cdcb-5c2c-af73-a7f9c32a568b"
version = "0.8.2"

[[AxisAlgorithms]]
deps = ["LinearAlgebra", "Random", "SparseArrays", "WoodburyMatrices"]
git-tree-sha1 = "a4d07a1c313392a77042855df46c5f534076fab9"
uuid = "13072b0f-2c55-5437-9ae7-d433b7a33950"
version = "1.0.0"

[[Base64]]
uuid = "2a0f44e3-6c83-55bd-87e4-b1978d98bd5f"

[[BitIntegers]]
deps = ["Random"]
git-tree-sha1 = "f50b5a99aa6ff9db7bf51255b5c21c8bc871ad54"
uuid = "c3b6d118-76ef-56ca-8cc7-ebb389d030a1"
version = "0.2.5"

[[Bzip2_jll]]
deps = ["Artifacts", "JLLWrappers", "Libdl", "Pkg"]
git-tree-sha1 = "19a35467a82e236ff51bc17a3a44b69ef35185a2"
uuid = "6e34b625-4abd-537c-b88f-471c36dfa7a0"
version = "1.0.8+0"

[[CEnum]]
git-tree-sha1 = "215a9aa4a1f23fbd05b92769fdd62559488d70e9"
uuid = "fa961155-64e5-5f13-b03f-caf6b980ea82"
version = "0.4.1"

[[Cairo]]
deps = ["Cairo_jll", "Colors", "Glib_jll", "Graphics", "Libdl", "Pango_jll"]
git-tree-sha1 = "d0b3f8b4ad16cb0a2988c6788646a5e6a17b6b1b"
uuid = "159f3aea-2a34-519c-b102-8c37f9878175"
version = "1.0.5"

[[CairoMakie]]
deps = ["Base64", "Cairo", "Colors", "FFTW", "FileIO", "FreeType", "GeometryBasics", "LinearAlgebra", "Makie", "SHA", "StaticArrays"]
git-tree-sha1 = "8664989955daccc90002629aa80193e44893bb45"
uuid = "13f3f980-e62b-5c42-98c6-ff1f3baf88f0"
version = "0.6.5"

[[Cairo_jll]]
deps = ["Artifacts", "Bzip2_jll", "Fontconfig_jll", "FreeType2_jll", "Glib_jll", "JLLWrappers", "LZO_jll", "Libdl", "Pixman_jll", "Pkg", "Xorg_libXext_jll", "Xorg_libXrender_jll", "Zlib_jll", "libpng_jll"]
git-tree-sha1 = "f2202b55d816427cd385a9a4f3ffb226bee80f99"
uuid = "83423d85-b0ee-5818-9007-b63ccbeb887a"
version = "1.16.1+0"

[[Chain]]
git-tree-sha1 = "cac464e71767e8a04ceee82a889ca56502795705"
uuid = "8be319e6-bccf-4806-a6f7-6fae938471bc"
version = "0.4.8"

[[ChainRulesCore]]
deps = ["Compat", "LinearAlgebra", "SparseArrays"]
git-tree-sha1 = "bdc0937269321858ab2a4f288486cb258b9a0af7"
uuid = "d360d2e6-b24c-11e9-a2a3-2a2ae2dbcce4"
version = "1.3.0"

[[CodecLz4]]
deps = ["Lz4_jll", "TranscodingStreams"]
git-tree-sha1 = "59fe0cb37784288d6b9f1baebddbf75457395d40"
uuid = "5ba52731-8f18-5e0d-9241-30f10d1ec561"
version = "0.4.0"

[[CodecZstd]]
deps = ["TranscodingStreams", "Zstd_jll"]
git-tree-sha1 = "d19cd9ae79ef31774151637492291d75194fc5fa"
uuid = "6b39b394-51ab-5f42-8807-6242bab2b4c2"
version = "0.7.0"

[[ColorBrewer]]
deps = ["Colors", "JSON", "Test"]
git-tree-sha1 = "61c5334f33d91e570e1d0c3eb5465835242582c4"
uuid = "a2cac450-b92f-5266-8821-25eda20663c8"
version = "0.4.0"

[[ColorSchemes]]
deps = ["ColorTypes", "Colors", "FixedPointNumbers", "Random"]
git-tree-sha1 = "9995eb3977fbf67b86d0a0a0508e83017ded03f2"
uuid = "35d6a980-a343-548e-a6ea-1d62b119f2f4"
version = "3.14.0"

[[ColorTypes]]
deps = ["FixedPointNumbers", "Random"]
git-tree-sha1 = "024fe24d83e4a5bf5fc80501a314ce0d1aa35597"
uuid = "3da002f7-5984-5a60-b8a6-cbb66c0b333f"
version = "0.11.0"

[[ColorVectorSpace]]
deps = ["ColorTypes", "FixedPointNumbers", "LinearAlgebra", "SpecialFunctions", "Statistics", "TensorCore"]
git-tree-sha1 = "42a9b08d3f2f951c9b283ea427d96ed9f1f30343"
uuid = "c3611d14-8923-5661-9e6a-0046d554d3a4"
version = "0.9.5"

[[Colors]]
deps = ["ColorTypes", "FixedPointNumbers", "Reexport"]
git-tree-sha1 = "417b0ed7b8b838aa6ca0a87aadf1bb9eb111ce40"
uuid = "5ae59095-9a9b-59fe-a467-6f913c188581"
version = "0.12.8"

[[Compat]]
deps = ["Base64", "Dates", "DelimitedFiles", "Distributed", "InteractiveUtils", "LibGit2", "Libdl", "LinearAlgebra", "Markdown", "Mmap", "Pkg", "Printf", "REPL", "Random", "SHA", "Serialization", "SharedArrays", "Sockets", "SparseArrays", "Statistics", "Test", "UUIDs", "Unicode"]
git-tree-sha1 = "727e463cfebd0c7b999bbf3e9e7e16f254b94193"
uuid = "34da2185-b29b-5c13-b0c7-acf172513d20"
version = "3.34.0"

[[CompilerSupportLibraries_jll]]
deps = ["Artifacts", "Libdl"]
uuid = "e66e0078-7015-5450-92f7-15fbd957f2ae"

[[Contour]]
deps = ["StaticArrays"]
git-tree-sha1 = "9f02045d934dc030edad45944ea80dbd1f0ebea7"
uuid = "d38c429a-6771-53c6-b99e-75d170b6e991"
version = "0.5.7"

[[Crayons]]
git-tree-sha1 = "3f71217b538d7aaee0b69ab47d9b7724ca8afa0d"
uuid = "a8cc5b0e-0ffa-5ad4-8c14-923d3ee1735f"
version = "4.0.4"

[[DataAPI]]
git-tree-sha1 = "ee400abb2298bd13bfc3df1c412ed228061a2385"
uuid = "9a962f9c-6df0-11e9-0e5d-c546b8b5ee8a"
version = "1.7.0"

[[DataFrameMacros]]
deps = ["DataFrames"]
git-tree-sha1 = "508d57ef7b78551cf69c2837d80af5017ce57217"
uuid = "75880514-38bc-4a95-a458-c2aea5a3a702"
version = "0.1.0"

[[DataFrames]]
deps = ["Compat", "DataAPI", "Future", "InvertedIndices", "IteratorInterfaceExtensions", "LinearAlgebra", "Markdown", "Missings", "PooledArrays", "PrettyTables", "Printf", "REPL", "Reexport", "SortingAlgorithms", "Statistics", "TableTraits", "Tables", "Unicode"]
git-tree-sha1 = "d785f42445b63fc86caa08bb9a9351008be9b765"
uuid = "a93c6f00-e57d-5684-b7b6-d8193f3e46c0"
version = "1.2.2"

[[DataStructures]]
deps = ["Compat", "InteractiveUtils", "OrderedCollections"]
git-tree-sha1 = "7d9d316f04214f7efdbb6398d545446e246eff02"
uuid = "864edb3b-99cc-5e75-8d2d-829cb0a9cfe8"
version = "0.18.10"

[[DataValueInterfaces]]
git-tree-sha1 = "bfc1187b79289637fa0ef6d4436ebdfe6905cbd6"
uuid = "e2d170a0-9d28-54be-80f0-106bbe20a464"
version = "1.0.0"

[[Dates]]
deps = ["Printf"]
uuid = "ade2ca70-3891-5945-98fb-dc099432e06a"

[[DelimitedFiles]]
deps = ["Mmap"]
uuid = "8bb1440f-4735-579b-a4ab-409b98df4dab"

[[Distributed]]
deps = ["Random", "Serialization", "Sockets"]
uuid = "8ba89e20-285c-5b6f-9357-94700520ee1b"

[[Distributions]]
deps = ["ChainRulesCore", "FillArrays", "LinearAlgebra", "PDMats", "Printf", "QuadGK", "Random", "SparseArrays", "SpecialFunctions", "Statistics", "StatsBase", "StatsFuns"]
git-tree-sha1 = "c2dbc7e0495c3f956e4615b78d03c7aa10091d0c"
uuid = "31c24e10-a181-5473-b8eb-7969acd0382f"
version = "0.25.15"

[[DocStringExtensions]]
deps = ["LibGit2"]
git-tree-sha1 = "a32185f5428d3986f47c2ab78b1f216d5e6cc96f"
uuid = "ffbed154-4ef7-542d-bbb7-c09d3a79fcae"
version = "0.8.5"

[[Downloads]]
deps = ["ArgTools", "LibCURL", "NetworkOptions"]
uuid = "f43a241f-c20a-4ad4-852c-f6b1247861c6"

[[EarCut_jll]]
deps = ["Artifacts", "JLLWrappers", "Libdl", "Pkg"]
git-tree-sha1 = "92d8f9f208637e8d2d28c664051a00569c01493d"
uuid = "5ae413db-bbd1-5e63-b57d-d24a61df00f5"
version = "2.1.5+1"

[[EllipsisNotation]]
deps = ["ArrayInterface"]
git-tree-sha1 = "8041575f021cba5a099a456b4163c9a08b566a02"
uuid = "da5c29d0-fa7d-589e-88eb-ea29b0a81949"
version = "1.1.0"

[[Expat_jll]]
deps = ["Artifacts", "JLLWrappers", "Libdl", "Pkg"]
git-tree-sha1 = "b3bfd02e98aedfa5cf885665493c5598c350cd2f"
uuid = "2e619515-83b5-522b-bb60-26c02a35a201"
version = "2.2.10+0"

[[ExprTools]]
git-tree-sha1 = "b7e3d17636b348f005f11040025ae8c6f645fe92"
uuid = "e2ba6199-217a-4e67-a87a-7c52f15ade04"
version = "0.1.6"

[[FFMPEG]]
deps = ["FFMPEG_jll"]
git-tree-sha1 = "b57e3acbe22f8484b4b5ff66a7499717fe1a9cc8"
uuid = "c87230d0-a227-11e9-1b43-d7ebe4e7570a"
version = "0.4.1"

[[FFMPEG_jll]]
deps = ["Artifacts", "Bzip2_jll", "FreeType2_jll", "FriBidi_jll", "JLLWrappers", "LAME_jll", "Libdl", "Ogg_jll", "OpenSSL_jll", "Opus_jll", "Pkg", "Zlib_jll", "libass_jll", "libfdk_aac_jll", "libvorbis_jll", "x264_jll", "x265_jll"]
git-tree-sha1 = "d8a578692e3077ac998b50c0217dfd67f21d1e5f"
uuid = "b22a6f82-2f65-5046-a5b2-351ab43fb4e5"
version = "4.4.0+0"

[[FFTW]]
deps = ["AbstractFFTs", "FFTW_jll", "LinearAlgebra", "MKL_jll", "Preferences", "Reexport"]
git-tree-sha1 = "f985af3b9f4e278b1d24434cbb546d6092fca661"
uuid = "7a1cc6ca-52ef-59f5-83cd-3a7055c09341"
version = "1.4.3"

[[FFTW_jll]]
deps = ["Artifacts", "JLLWrappers", "Libdl", "Pkg"]
git-tree-sha1 = "3676abafff7e4ff07bbd2c42b3d8201f31653dcc"
uuid = "f5851436-0d7a-5f13-b9de-f02708fd171a"
version = "3.3.9+8"

[[FileIO]]
deps = ["Pkg", "Requires", "UUIDs"]
git-tree-sha1 = "937c29268e405b6808d958a9ac41bfe1a31b08e7"
uuid = "5789e2e9-d7fb-5bc7-8068-2c6fae9b9549"
version = "1.11.0"

[[FillArrays]]
deps = ["LinearAlgebra", "Random", "SparseArrays", "Statistics"]
git-tree-sha1 = "7c365bdef6380b29cfc5caaf99688cd7489f9b87"
uuid = "1a297f60-69ca-5386-bcde-b61e274b549b"
version = "0.12.2"

[[FixedPointNumbers]]
deps = ["Statistics"]
git-tree-sha1 = "335bfdceacc84c5cdf16aadc768aa5ddfc5383cc"
uuid = "53c48c17-4a7d-5ca2-90c5-79b7896eea93"
version = "0.8.4"

[[Fontconfig_jll]]
deps = ["Artifacts", "Bzip2_jll", "Expat_jll", "FreeType2_jll", "JLLWrappers", "Libdl", "Libuuid_jll", "Pkg", "Zlib_jll"]
git-tree-sha1 = "21efd19106a55620a188615da6d3d06cd7f6ee03"
uuid = "a3f928ae-7b40-5064-980b-68af3947d34b"
version = "2.13.93+0"

[[Formatting]]
deps = ["Printf"]
git-tree-sha1 = "8339d61043228fdd3eb658d86c926cb282ae72a8"
uuid = "59287772-0a20-5a39-b81b-1366585eb4c0"
version = "0.4.2"

[[FreeType]]
deps = ["CEnum", "FreeType2_jll"]
git-tree-sha1 = "cabd77ab6a6fdff49bfd24af2ebe76e6e018a2b4"
uuid = "b38be410-82b0-50bf-ab77-7b57e271db43"
version = "4.0.0"

[[FreeType2_jll]]
deps = ["Artifacts", "Bzip2_jll", "JLLWrappers", "Libdl", "Pkg", "Zlib_jll"]
git-tree-sha1 = "87eb71354d8ec1a96d4a7636bd57a7347dde3ef9"
uuid = "d7e528f0-a631-5988-bf34-fe36492bcfd7"
version = "2.10.4+0"

[[FreeTypeAbstraction]]
deps = ["ColorVectorSpace", "Colors", "FreeType", "GeometryBasics", "StaticArrays"]
git-tree-sha1 = "19d0f1e234c13bbfd75258e55c52aa1d876115f5"
uuid = "663a7486-cb36-511b-a19d-713bb74d65c9"
version = "0.9.2"

[[FriBidi_jll]]
deps = ["Artifacts", "JLLWrappers", "Libdl", "Pkg"]
git-tree-sha1 = "aa31987c2ba8704e23c6c8ba8a4f769d5d7e4f91"
uuid = "559328eb-81f9-559d-9380-de523a88c83c"
version = "1.0.10+0"

[[Future]]
deps = ["Random"]
uuid = "9fa8497b-333b-5362-9e8d-4d0656e87820"

[[GeometryBasics]]
deps = ["EarCut_jll", "IterTools", "LinearAlgebra", "StaticArrays", "StructArrays", "Tables"]
git-tree-sha1 = "58bcdf5ebc057b085e58d95c138725628dd7453c"
uuid = "5c1252a2-5f33-56bf-86c9-59e7332b4326"
version = "0.4.1"

[[Gettext_jll]]
deps = ["Artifacts", "CompilerSupportLibraries_jll", "JLLWrappers", "Libdl", "Libiconv_jll", "Pkg", "XML2_jll"]
git-tree-sha1 = "9b02998aba7bf074d14de89f9d37ca24a1a0b046"
uuid = "78b55507-aeef-58d4-861c-77aaff3498b1"
version = "0.21.0+0"

[[Glib_jll]]
deps = ["Artifacts", "Gettext_jll", "JLLWrappers", "Libdl", "Libffi_jll", "Libiconv_jll", "Libmount_jll", "PCRE_jll", "Pkg", "Zlib_jll"]
git-tree-sha1 = "7bf67e9a481712b3dbe9cb3dac852dc4b1162e02"
uuid = "7746bdde-850d-59dc-9ae8-88ece973131d"
version = "2.68.3+0"

[[Graphics]]
deps = ["Colors", "LinearAlgebra", "NaNMath"]
git-tree-sha1 = "2c1cf4df419938ece72de17f368a021ee162762e"
uuid = "a2bd30eb-e257-5431-a919-1863eab51364"
version = "1.1.0"

[[Graphite2_jll]]
deps = ["Artifacts", "JLLWrappers", "Libdl", "Pkg"]
git-tree-sha1 = "344bf40dcab1073aca04aa0df4fb092f920e4011"
uuid = "3b182d85-2403-5c21-9c21-1e1f0cc25472"
version = "1.3.14+0"

[[GridLayoutBase]]
deps = ["GeometryBasics", "InteractiveUtils", "Match", "Observables"]
git-tree-sha1 = "e2f606c87d09d5187bb6069dab8cee0af7c77bdb"
uuid = "3955a311-db13-416c-9275-1d80ed98e5e9"
version = "0.6.1"

[[Grisu]]
git-tree-sha1 = "53bb909d1151e57e2484c3d1b53e19552b887fb2"
uuid = "42e2da0e-8278-4e71-bc24-59509adca0fe"
version = "1.0.2"

[[HarfBuzz_jll]]
deps = ["Artifacts", "Cairo_jll", "Fontconfig_jll", "FreeType2_jll", "Glib_jll", "Graphite2_jll", "JLLWrappers", "Libdl", "Libffi_jll", "Pkg"]
git-tree-sha1 = "8a954fed8ac097d5be04921d595f741115c1b2ad"
uuid = "2e76f6c2-a576-52d4-95c1-20adfe4de566"
version = "2.8.1+0"

[[IfElse]]
git-tree-sha1 = "28e837ff3e7a6c3cdb252ce49fb412c8eb3caeef"
uuid = "615f187c-cbe4-4ef1-ba3b-2fcf58d6d173"
version = "0.1.0"

[[ImageCore]]
deps = ["AbstractFFTs", "ColorVectorSpace", "Colors", "FixedPointNumbers", "Graphics", "MappedArrays", "MosaicViews", "OffsetArrays", "PaddedViews", "Reexport"]
git-tree-sha1 = "595155739d361589b3d074386f77c107a8ada6f7"
uuid = "a09fc81d-aa75-5fe9-8630-4744c3626534"
version = "0.9.2"

[[ImageIO]]
deps = ["FileIO", "Netpbm", "OpenEXR", "PNGFiles", "TiffImages", "UUIDs"]
git-tree-sha1 = "13c826abd23931d909e4c5538643d9691f62a617"
uuid = "82e4d734-157c-48bb-816b-45c225c6df19"
version = "0.5.8"

[[Imath_jll]]
deps = ["Artifacts", "JLLWrappers", "Libdl", "Pkg"]
git-tree-sha1 = "87f7662e03a649cffa2e05bf19c303e168732d3e"
uuid = "905a6f67-0a94-5f89-b386-d35d92009cd1"
version = "3.1.2+0"

[[IndirectArrays]]
git-tree-sha1 = "c2a145a145dc03a7620af1444e0264ef907bd44f"
uuid = "9b13fd28-a010-5f03-acff-a1bbcff69959"
version = "0.5.1"

[[Inflate]]
git-tree-sha1 = "f5fc07d4e706b84f72d54eedcc1c13d92fb0871c"
uuid = "d25df0c9-e2be-5dd7-82c8-3ad0b3e990b9"
version = "0.1.2"

[[IntelOpenMP_jll]]
deps = ["Artifacts", "JLLWrappers", "Libdl", "Pkg"]
git-tree-sha1 = "d979e54b71da82f3a65b62553da4fc3d18c9004c"
uuid = "1d5cc7b8-4909-519e-a0f8-d0f5ad9712d0"
version = "2018.0.3+2"

[[InteractiveUtils]]
deps = ["Markdown"]
uuid = "b77e0a4c-d291-57a0-90e8-8db25a27a240"

[[Interpolations]]
deps = ["AxisAlgorithms", "ChainRulesCore", "LinearAlgebra", "OffsetArrays", "Random", "Ratios", "Requires", "SharedArrays", "SparseArrays", "StaticArrays", "WoodburyMatrices"]
git-tree-sha1 = "61aa005707ea2cebf47c8d780da8dc9bc4e0c512"
uuid = "a98d9a8b-a2ab-59e6-89dd-64a1c18fca59"
version = "0.13.4"

[[IntervalSets]]
deps = ["Dates", "EllipsisNotation", "Statistics"]
git-tree-sha1 = "3cc368af3f110a767ac786560045dceddfc16758"
uuid = "8197267c-284f-5f27-9208-e0e47529a953"
version = "0.5.3"

[[InvertedIndices]]
deps = ["Test"]
git-tree-sha1 = "15732c475062348b0165684ffe28e85ea8396afc"
uuid = "41ab1584-1d38-5bbf-9106-f11c6c58b48f"
version = "1.0.0"

[[IrrationalConstants]]
git-tree-sha1 = "f76424439413893a832026ca355fe273e93bce94"
uuid = "92d709cd-6900-40b7-9082-c6be49f344b6"
version = "0.1.0"

[[Isoband]]
deps = ["isoband_jll"]
git-tree-sha1 = "f9b6d97355599074dc867318950adaa6f9946137"
uuid = "f1662d9f-8043-43de-a69a-05efc1cc6ff4"
version = "0.1.1"

[[IterTools]]
git-tree-sha1 = "05110a2ab1fc5f932622ffea2a003221f4782c18"
uuid = "c8e1da08-722c-5040-9ed9-7db0dc04731e"
version = "1.3.0"

[[IteratorInterfaceExtensions]]
git-tree-sha1 = "a3f24677c21f5bbe9d2a714f95dcd58337fb2856"
uuid = "82899510-4779-5014-852e-03e436cf321d"
version = "1.0.0"

[[JLLWrappers]]
deps = ["Preferences"]
git-tree-sha1 = "642a199af8b68253517b80bd3bfd17eb4e84df6e"
uuid = "692b3bcd-3c85-4b1f-b108-f13ce0eb3210"
version = "1.3.0"

[[JSON]]
deps = ["Dates", "Mmap", "Parsers", "Unicode"]
git-tree-sha1 = "8076680b162ada2a031f707ac7b4953e30667a37"
uuid = "682c06a0-de6a-54ab-a142-c8b1cf79cde6"
version = "0.21.2"

[[KernelDensity]]
deps = ["Distributions", "DocStringExtensions", "FFTW", "Interpolations", "StatsBase"]
git-tree-sha1 = "591e8dc09ad18386189610acafb970032c519707"
uuid = "5ab0869b-81aa-558d-bb23-cbf5423bbe9b"
version = "0.6.3"

[[LAME_jll]]
deps = ["Artifacts", "JLLWrappers", "Libdl", "Pkg"]
git-tree-sha1 = "f6250b16881adf048549549fba48b1161acdac8c"
uuid = "c1c5ebd0-6772-5130-a774-d5fcae4a789d"
version = "3.100.1+0"

[[LZO_jll]]
deps = ["Artifacts", "JLLWrappers", "Libdl", "Pkg"]
git-tree-sha1 = "e5b909bcf985c5e2605737d2ce278ed791b89be6"
uuid = "dd4b983a-f0e5-5f8d-a1b7-129d4a5fb1ac"
version = "2.10.1+0"

[[LaTeXStrings]]
git-tree-sha1 = "c7f1c695e06c01b95a67f0cd1d34994f3e7db104"
uuid = "b964fa9f-0449-5b57-a5c2-d3ea65f4040f"
version = "1.2.1"

[[LazyArtifacts]]
deps = ["Artifacts", "Pkg"]
uuid = "4af54fe1-eca0-43a8-85a7-787d91b784e3"

[[LibCURL]]
deps = ["LibCURL_jll", "MozillaCACerts_jll"]
uuid = "b27032c2-a3e7-50c8-80cd-2d36dbcbfd21"

[[LibCURL_jll]]
deps = ["Artifacts", "LibSSH2_jll", "Libdl", "MbedTLS_jll", "Zlib_jll", "nghttp2_jll"]
uuid = "deac9b47-8bc7-5906-a0fe-35ac56dc84c0"

[[LibGit2]]
deps = ["Base64", "NetworkOptions", "Printf", "SHA"]
uuid = "76f85450-5226-5b5a-8eaa-529ad045b433"

[[LibSSH2_jll]]
deps = ["Artifacts", "Libdl", "MbedTLS_jll"]
uuid = "29816b5a-b9ab-546f-933c-edad1886dfa8"

[[Libdl]]
uuid = "8f399da3-3557-5675-b5ff-fb832c97cbdb"

[[Libffi_jll]]
deps = ["Artifacts", "JLLWrappers", "Libdl", "Pkg"]
git-tree-sha1 = "761a393aeccd6aa92ec3515e428c26bf99575b3b"
uuid = "e9f186c6-92d2-5b65-8a66-fee21dc1b490"
version = "3.2.2+0"

[[Libgcrypt_jll]]
deps = ["Artifacts", "JLLWrappers", "Libdl", "Libgpg_error_jll", "Pkg"]
git-tree-sha1 = "64613c82a59c120435c067c2b809fc61cf5166ae"
uuid = "d4300ac3-e22c-5743-9152-c294e39db1e4"
version = "1.8.7+0"

[[Libgpg_error_jll]]
deps = ["Artifacts", "JLLWrappers", "Libdl", "Pkg"]
git-tree-sha1 = "c333716e46366857753e273ce6a69ee0945a6db9"
uuid = "7add5ba3-2f88-524e-9cd5-f83b8a55f7b8"
version = "1.42.0+0"

[[Libiconv_jll]]
deps = ["Artifacts", "JLLWrappers", "Libdl", "Pkg"]
git-tree-sha1 = "42b62845d70a619f063a7da093d995ec8e15e778"
uuid = "94ce4f54-9a6c-5748-9c1c-f9c7231a4531"
version = "1.16.1+1"

[[Libmount_jll]]
deps = ["Artifacts", "JLLWrappers", "Libdl", "Pkg"]
git-tree-sha1 = "9c30530bf0effd46e15e0fdcf2b8636e78cbbd73"
uuid = "4b2f31a3-9ecc-558c-b454-b3730dcb73e9"
version = "2.35.0+0"

[[Libuuid_jll]]
deps = ["Artifacts", "JLLWrappers", "Libdl", "Pkg"]
git-tree-sha1 = "7f3efec06033682db852f8b3bc3c1d2b0a0ab066"
uuid = "38a345b3-de98-5d2b-a5d3-14cd9215e700"
version = "2.36.0+0"

[[LinearAlgebra]]
deps = ["Libdl"]
uuid = "37e2e46d-f89d-539d-b4ee-838fcccc9c8e"

[[LogExpFunctions]]
deps = ["DocStringExtensions", "IrrationalConstants", "LinearAlgebra"]
git-tree-sha1 = "3d682c07e6dd250ed082f883dc88aee7996bf2cc"
uuid = "2ab3a3ac-af41-5b50-aa03-7779005ae688"
version = "0.3.0"

[[Logging]]
uuid = "56ddb016-857b-54e1-b83d-db4d58db5568"

[[Lz4_jll]]
deps = ["Artifacts", "JLLWrappers", "Libdl", "Pkg"]
git-tree-sha1 = "5d494bc6e85c4c9b626ee0cab05daa4085486ab1"
uuid = "5ced341a-0733-55b8-9ab6-a4889d929147"
version = "1.9.3+0"

[[MKL_jll]]
deps = ["Artifacts", "IntelOpenMP_jll", "JLLWrappers", "LazyArtifacts", "Libdl", "Pkg"]
git-tree-sha1 = "c253236b0ed414624b083e6b72bfe891fbd2c7af"
uuid = "856f044c-d86e-5d09-b602-aeab76dc8ba7"
version = "2021.1.1+1"

[[Makie]]
deps = ["Animations", "Base64", "ColorBrewer", "ColorSchemes", "ColorTypes", "Colors", "Contour", "Distributions", "DocStringExtensions", "FFMPEG", "FileIO", "FixedPointNumbers", "Formatting", "FreeType", "FreeTypeAbstraction", "GeometryBasics", "GridLayoutBase", "ImageIO", "IntervalSets", "Isoband", "KernelDensity", "LaTeXStrings", "LinearAlgebra", "MakieCore", "Markdown", "Match", "MathTeXEngine", "Observables", "Packing", "PlotUtils", "PolygonOps", "Printf", "Random", "RelocatableFolders", "Serialization", "Showoff", "SignedDistanceFields", "SparseArrays", "StaticArrays", "Statistics", "StatsBase", "StatsFuns", "StructArrays", "UnicodeFun"]
git-tree-sha1 = "7e49f989e7c7f50fe55bd92d45329c9cf3f2583d"
uuid = "ee78f7c6-11fb-53f2-987a-cfe4a2b5a57a"
version = "0.15.2"

[[MakieCore]]
deps = ["Observables"]
git-tree-sha1 = "7bcc8323fb37523a6a51ade2234eee27a11114c8"
uuid = "20f20a25-4f0e-4fdf-b5d1-57303727442b"
version = "0.1.3"

[[MappedArrays]]
git-tree-sha1 = "e8b359ef06ec72e8c030463fe02efe5527ee5142"
uuid = "dbb5928d-eab1-5f90-85c2-b9b0edb7c900"
version = "0.4.1"

[[Markdown]]
deps = ["Base64"]
uuid = "d6f4376e-aef5-505a-96c1-9c027394607a"

[[Match]]
git-tree-sha1 = "5cf525d97caf86d29307150fcba763a64eaa9cbe"
uuid = "7eb4fadd-790c-5f42-8a69-bfa0b872bfbf"
version = "1.1.0"

[[MathTeXEngine]]
deps = ["AbstractTrees", "Automa", "DataStructures", "FreeTypeAbstraction", "GeometryBasics", "LaTeXStrings", "REPL", "RelocatableFolders", "Test"]
git-tree-sha1 = "f5c8789464aed7058107463e5cef53e6ad3f1f3e"
uuid = "0a4f8689-d25c-4efe-a92b-7142dfc1aa53"
version = "0.2.0"

[[MbedTLS_jll]]
deps = ["Artifacts", "Libdl"]
uuid = "c8ffd9c3-330d-5841-b78e-0817d7145fa1"

[[Missings]]
deps = ["DataAPI"]
git-tree-sha1 = "2ca267b08821e86c5ef4376cffed98a46c2cb205"
uuid = "e1d29d7a-bbdc-5cf2-9ac0-f12de2c33e28"
version = "1.0.1"

[[Mmap]]
uuid = "a63ad114-7e13-5084-954f-fe012c677804"

[[Mocking]]
deps = ["ExprTools"]
git-tree-sha1 = "748f6e1e4de814b101911e64cc12d83a6af66782"
uuid = "78c3b35d-d492-501b-9361-3d52fe80e533"
version = "0.7.2"

[[MosaicViews]]
deps = ["MappedArrays", "OffsetArrays", "PaddedViews", "StackViews"]
git-tree-sha1 = "b34e3bc3ca7c94914418637cb10cc4d1d80d877d"
uuid = "e94cdb99-869f-56ef-bcf0-1ae2bcbe0389"
version = "0.3.3"

[[MozillaCACerts_jll]]
uuid = "14a3606d-f60d-562e-9121-12d972cd8159"

[[NaNMath]]
git-tree-sha1 = "bfe47e760d60b82b66b61d2d44128b62e3a369fb"
uuid = "77ba4419-2d1f-58cd-9bb1-8ffee604a2e3"
version = "0.3.5"

[[Netpbm]]
deps = ["FileIO", "ImageCore"]
git-tree-sha1 = "18efc06f6ec36a8b801b23f076e3c6ac7c3bf153"
uuid = "f09324ee-3d7c-5217-9330-fc30815ba969"
version = "1.0.2"

[[NetworkOptions]]
uuid = "ca575930-c2e3-43a9-ace4-1e988b2c1908"

[[Observables]]
git-tree-sha1 = "fe29afdef3d0c4a8286128d4e45cc50621b1e43d"
uuid = "510215fc-4207-5dde-b226-833fc4488ee2"
version = "0.4.0"

[[OffsetArrays]]
deps = ["Adapt"]
git-tree-sha1 = "c870a0d713b51e4b49be6432eff0e26a4325afee"
uuid = "6fe1bfb0-de20-5000-8ca7-80f57d26f881"
version = "1.10.6"

[[Ogg_jll]]
deps = ["Artifacts", "JLLWrappers", "Libdl", "Pkg"]
git-tree-sha1 = "7937eda4681660b4d6aeeecc2f7e1c81c8ee4e2f"
uuid = "e7412a2a-1a6e-54c0-be00-318e2571c051"
version = "1.3.5+0"

[[OpenEXR]]
deps = ["Colors", "FileIO", "OpenEXR_jll"]
git-tree-sha1 = "327f53360fdb54df7ecd01e96ef1983536d1e633"
uuid = "52e1d378-f018-4a11-a4be-720524705ac7"
version = "0.3.2"

[[OpenEXR_jll]]
deps = ["Artifacts", "Imath_jll", "JLLWrappers", "Libdl", "Pkg", "Zlib_jll"]
git-tree-sha1 = "923319661e9a22712f24596ce81c54fc0366f304"
uuid = "18a262bb-aa17-5467-a713-aee519bc75cb"
version = "3.1.1+0"

[[OpenSSL_jll]]
deps = ["Artifacts", "JLLWrappers", "Libdl", "Pkg"]
git-tree-sha1 = "15003dcb7d8db3c6c857fda14891a539a8f2705a"
uuid = "458c3c95-2e84-50aa-8efc-19380b2a3a95"
version = "1.1.10+0"

[[OpenSpecFun_jll]]
deps = ["Artifacts", "CompilerSupportLibraries_jll", "JLLWrappers", "Libdl", "Pkg"]
git-tree-sha1 = "13652491f6856acfd2db29360e1bbcd4565d04f1"
uuid = "efe28fd5-8261-553b-a9e1-b2916fc3738e"
version = "0.5.5+0"

[[Opus_jll]]
deps = ["Artifacts", "JLLWrappers", "Libdl", "Pkg"]
git-tree-sha1 = "51a08fb14ec28da2ec7a927c4337e4332c2a4720"
uuid = "91d4177d-7536-5919-b921-800302f37372"
version = "1.3.2+0"

[[OrderedCollections]]
git-tree-sha1 = "85f8e6578bf1f9ee0d11e7bb1b1456435479d47c"
uuid = "bac558e1-5e72-5ebc-8fee-abe8a469f55d"
version = "1.4.1"

[[PCRE_jll]]
deps = ["Artifacts", "JLLWrappers", "Libdl", "Pkg"]
git-tree-sha1 = "b2a7af664e098055a7529ad1a900ded962bca488"
uuid = "2f80f16e-611a-54ab-bc61-aa92de5b98fc"
version = "8.44.0+0"

[[PDMats]]
deps = ["LinearAlgebra", "SparseArrays", "SuiteSparse"]
git-tree-sha1 = "4dd403333bcf0909341cfe57ec115152f937d7d8"
uuid = "90014a1f-27ba-587c-ab20-58faa44d9150"
version = "0.11.1"

[[PNGFiles]]
deps = ["Base64", "CEnum", "ImageCore", "IndirectArrays", "OffsetArrays", "libpng_jll"]
git-tree-sha1 = "520e28d4026d16dcf7b8c8140a3041f0e20a9ca8"
uuid = "f57f5aa1-a3ce-4bc8-8ab9-96f992907883"
version = "0.3.7"

[[Packing]]
deps = ["GeometryBasics"]
git-tree-sha1 = "1155f6f937fa2b94104162f01fa400e192e4272f"
uuid = "19eb6ba3-879d-56ad-ad62-d5c202156566"
version = "0.4.2"

[[PaddedViews]]
deps = ["OffsetArrays"]
git-tree-sha1 = "646eed6f6a5d8df6708f15ea7e02a7a2c4fe4800"
uuid = "5432bcbf-9aad-5242-b902-cca2824c8663"
version = "0.5.10"

[[Pango_jll]]
deps = ["Artifacts", "Cairo_jll", "Fontconfig_jll", "FreeType2_jll", "FriBidi_jll", "Glib_jll", "HarfBuzz_jll", "JLLWrappers", "Libdl", "Pkg"]
git-tree-sha1 = "9bc1871464b12ed19297fbc56c4fb4ba84988b0d"
uuid = "36c8627f-9965-5494-a995-c6b170f724f3"
version = "1.47.0+0"

[[Parsers]]
deps = ["Dates"]
git-tree-sha1 = "438d35d2d95ae2c5e8780b330592b6de8494e779"
uuid = "69de0a69-1ddd-5017-9359-2bf0b02dc9f0"
version = "2.0.3"

[[Pixman_jll]]
deps = ["Artifacts", "JLLWrappers", "Libdl", "Pkg"]
git-tree-sha1 = "b4f5d02549a10e20780a24fce72bea96b6329e29"
uuid = "30392449-352a-5448-841d-b1acce4e97dc"
version = "0.40.1+0"

[[Pkg]]
deps = ["Artifacts", "Dates", "Downloads", "LibGit2", "Libdl", "Logging", "Markdown", "Printf", "REPL", "Random", "SHA", "Serialization", "TOML", "Tar", "UUIDs", "p7zip_jll"]
uuid = "44cfe95a-1eb2-52ea-b672-e2afdf69b78f"

[[PkgVersion]]
deps = ["Pkg"]
git-tree-sha1 = "a7a7e1a88853564e551e4eba8650f8c38df79b37"
uuid = "eebad327-c553-4316-9ea0-9fa01ccd7688"
version = "0.1.1"

[[PlotUtils]]
deps = ["ColorSchemes", "Colors", "Dates", "Printf", "Random", "Reexport", "Statistics"]
git-tree-sha1 = "9ff1c70190c1c30aebca35dc489f7411b256cd23"
uuid = "995b91a9-d308-5afd-9ec6-746e21dbc043"
version = "1.0.13"

[[PolygonOps]]
git-tree-sha1 = "c031d2332c9a8e1c90eca239385815dc271abb22"
uuid = "647866c9-e3ac-4575-94e7-e3d426903924"
version = "0.1.1"

[[PooledArrays]]
deps = ["DataAPI", "Future"]
git-tree-sha1 = "cde4ce9d6f33219465b55162811d8de8139c0414"
uuid = "2dfb63ee-cc39-5dd5-95bd-886bf059d720"
version = "1.2.1"

[[Preferences]]
deps = ["TOML"]
git-tree-sha1 = "00cfd92944ca9c760982747e9a1d0d5d86ab1e5a"
uuid = "21216c6a-2e73-6563-6e65-726566657250"
version = "1.2.2"

[[PrettyTables]]
deps = ["Crayons", "Formatting", "Markdown", "Reexport", "Tables"]
git-tree-sha1 = "0d1245a357cc61c8cd61934c07447aa569ff22e6"
uuid = "08abe8d2-0d0c-5749-adfa-8a2ac140af0d"
version = "1.1.0"

[[Printf]]
deps = ["Unicode"]
uuid = "de0858da-6303-5e67-8744-51eddeeeb8d7"

[[ProgressMeter]]
deps = ["Distributed", "Printf"]
git-tree-sha1 = "afadeba63d90ff223a6a48d2009434ecee2ec9e8"
uuid = "92933f4c-e287-5a05-a399-4b506db050ca"
version = "1.7.1"

[[QuadGK]]
deps = ["DataStructures", "LinearAlgebra"]
git-tree-sha1 = "12fbe86da16df6679be7521dfb39fbc861e1dc7b"
uuid = "1fd47b50-473d-5c70-9696-f719f8f3bcdc"
version = "2.4.1"

[[REPL]]
deps = ["InteractiveUtils", "Markdown", "Sockets", "Unicode"]
uuid = "3fa0cd96-eef1-5676-8a61-b3b8758bbffb"

[[Random]]
deps = ["Serialization"]
uuid = "9a3f8284-a2c9-5f02-9a11-845980a1fd5c"

[[Ratios]]
deps = ["Requires"]
git-tree-sha1 = "7dff99fbc740e2f8228c6878e2aad6d7c2678098"
uuid = "c84ed2f1-dad5-54f0-aa8e-dbefe2724439"
version = "0.4.1"

[[RecipesBase]]
git-tree-sha1 = "44a75aa7a527910ee3d1751d1f0e4148698add9e"
uuid = "3cdcf5f2-1ef4-517c-9805-6587b60abb01"
version = "1.1.2"

[[Reexport]]
git-tree-sha1 = "45e428421666073eab6f2da5c9d310d99bb12f9b"
uuid = "189a3867-3050-52da-a836-e630ba90ab69"
version = "1.2.2"

[[RelocatableFolders]]
deps = ["SHA", "Scratch"]
git-tree-sha1 = "0529f4188bc8efee85a7e580aca1c7dff6b103f8"
uuid = "05181044-ff0b-4ac5-8273-598c1e38db00"
version = "0.1.0"

[[Requires]]
deps = ["UUIDs"]
git-tree-sha1 = "4036a3bd08ac7e968e27c203d45f5fff15020621"
uuid = "ae029012-a4dd-5104-9daa-d747884805df"
version = "1.1.3"

[[Rmath]]
deps = ["Random", "Rmath_jll"]
git-tree-sha1 = "bf3188feca147ce108c76ad82c2792c57abe7b1f"
uuid = "79098fc4-a85e-5d69-aa6a-4863f24498fa"
version = "0.7.0"

[[Rmath_jll]]
deps = ["Artifacts", "JLLWrappers", "Libdl", "Pkg"]
git-tree-sha1 = "68db32dff12bb6127bac73c209881191bf0efbb7"
uuid = "f50d1b31-88e8-58de-be2c-1cc44531875f"
version = "0.3.0+0"

[[SHA]]
uuid = "ea8e919c-243c-51af-8825-aaa63cd721ce"

[[SIMD]]
git-tree-sha1 = "9ba33637b24341aba594a2783a502760aa0bff04"
uuid = "fdea26ae-647d-5447-a871-4b548cad5224"
version = "3.3.1"

[[ScanByte]]
deps = ["Libdl", "SIMD"]
git-tree-sha1 = "9cc2955f2a254b18be655a4ee70bc4031b2b189e"
uuid = "7b38b023-a4d7-4c5e-8d43-3f3097f304eb"
version = "0.3.0"

[[Scratch]]
deps = ["Dates"]
git-tree-sha1 = "0b4b7f1393cff97c33891da2a0bf69c6ed241fda"
uuid = "6c6a2e73-6563-6170-7368-637461726353"
version = "1.1.0"

[[SentinelArrays]]
deps = ["Dates", "Random"]
git-tree-sha1 = "54f37736d8934a12a200edea2f9206b03bdf3159"
uuid = "91c51154-3ec4-41a3-a24f-3f23e20d615c"
version = "1.3.7"

[[Serialization]]
uuid = "9e88b42a-f829-5b0c-bbe9-9e923198166b"

[[SharedArrays]]
deps = ["Distributed", "Mmap", "Random", "Serialization"]
uuid = "1a1011a3-84de-559e-8e89-a11a2f7dc383"

[[Showoff]]
deps = ["Dates", "Grisu"]
git-tree-sha1 = "91eddf657aca81df9ae6ceb20b959ae5653ad1de"
uuid = "992d4aef-0814-514b-bc4d-f2e9a6c4116f"
version = "1.0.3"

[[SignedDistanceFields]]
deps = ["Random", "Statistics", "Test"]
git-tree-sha1 = "d263a08ec505853a5ff1c1ebde2070419e3f28e9"
uuid = "73760f76-fbc4-59ce-8f25-708e95d2df96"
version = "0.4.0"

[[Sockets]]
uuid = "6462fe0b-24de-5631-8697-dd941f90decc"

[[SortingAlgorithms]]
deps = ["DataStructures"]
git-tree-sha1 = "b3363d7460f7d098ca0912c69b082f75625d7508"
uuid = "a2af1166-a08f-5f64-846c-94a0d3cef48c"
version = "1.0.1"

[[SparseArrays]]
deps = ["LinearAlgebra", "Random"]
uuid = "2f01184e-e22b-5df5-ae63-d93ebab69eaf"

[[SpecialFunctions]]
deps = ["ChainRulesCore", "LogExpFunctions", "OpenSpecFun_jll"]
git-tree-sha1 = "a322a9493e49c5f3a10b50df3aedaf1cdb3244b7"
uuid = "276daf66-3868-5448-9aa4-cd146d93841b"
version = "1.6.1"

[[StackViews]]
deps = ["OffsetArrays"]
git-tree-sha1 = "46e589465204cd0c08b4bd97385e4fa79a0c770c"
uuid = "cae243ae-269e-4f55-b966-ac2d0dc13c15"
version = "0.1.1"

[[Static]]
deps = ["IfElse"]
git-tree-sha1 = "854b024a4a81b05c0792a4b45293b85db228bd27"
uuid = "aedffcd0-7271-4cad-89d0-dc628f76c6d3"
version = "0.3.1"

[[StaticArrays]]
deps = ["LinearAlgebra", "Random", "Statistics"]
git-tree-sha1 = "3240808c6d463ac46f1c1cd7638375cd22abbccb"
uuid = "90137ffa-7385-5640-81b9-e52037218182"
version = "1.2.12"

[[Statistics]]
deps = ["LinearAlgebra", "SparseArrays"]
uuid = "10745b16-79ce-11e8-11f9-7d13ad32a3b2"

[[StatsAPI]]
git-tree-sha1 = "1958272568dc176a1d881acb797beb909c785510"
uuid = "82ae8749-77ed-4fe6-ae5f-f523153014b0"
version = "1.0.0"

[[StatsBase]]
deps = ["DataAPI", "DataStructures", "LinearAlgebra", "Missings", "Printf", "Random", "SortingAlgorithms", "SparseArrays", "Statistics", "StatsAPI"]
git-tree-sha1 = "8cbbc098554648c84f79a463c9ff0fd277144b6c"
uuid = "2913bbd2-ae8a-5f71-8c99-4fb6c76f3a91"
version = "0.33.10"

[[StatsFuns]]
deps = ["ChainRulesCore", "IrrationalConstants", "LogExpFunctions", "Reexport", "Rmath", "SpecialFunctions"]
git-tree-sha1 = "46d7ccc7104860c38b11966dd1f72ff042f382e4"
uuid = "4c63d2b9-4356-54db-8cca-17b64c39e42c"
version = "0.9.10"

[[StructArrays]]
deps = ["Adapt", "DataAPI", "StaticArrays", "Tables"]
git-tree-sha1 = "1700b86ad59348c0f9f68ddc95117071f947072d"
uuid = "09ab397b-f2b6-538f-b94a-2f83cf4a842a"
version = "0.6.1"

[[SuiteSparse]]
deps = ["Libdl", "LinearAlgebra", "Serialization", "SparseArrays"]
uuid = "4607b0f0-06f3-5cda-b6b1-a6196a1729e9"

[[TOML]]
deps = ["Dates"]
uuid = "fa267f1f-6049-4f14-aa54-33bafae1ed76"

[[TableTraits]]
deps = ["IteratorInterfaceExtensions"]
git-tree-sha1 = "c06b2f539df1c6efa794486abfb6ed2022561a39"
uuid = "3783bdb8-4a98-5b6b-af9a-565f29a5fe9c"
version = "1.0.1"

[[Tables]]
deps = ["DataAPI", "DataValueInterfaces", "IteratorInterfaceExtensions", "LinearAlgebra", "TableTraits", "Test"]
git-tree-sha1 = "d0c690d37c73aeb5ca063056283fde5585a41710"
uuid = "bd369af6-aec1-5ad0-b16a-f7cc5008161c"
version = "1.5.0"

[[Tar]]
deps = ["ArgTools", "SHA"]
uuid = "a4e569a6-e804-4fa4-b0f3-eef7a1d5b13e"

[[TensorCore]]
deps = ["LinearAlgebra"]
git-tree-sha1 = "1feb45f88d133a655e001435632f019a9a1bcdb6"
uuid = "62fd8b95-f654-4bbd-a8a5-9c27f68ccd50"
version = "0.1.1"

[[Test]]
deps = ["InteractiveUtils", "Logging", "Random", "Serialization"]
uuid = "8dfed614-e22c-5e08-85e1-65c5234f0b40"

[[TiffImages]]
deps = ["ColorTypes", "DocStringExtensions", "FileIO", "FixedPointNumbers", "IndirectArrays", "Inflate", "OffsetArrays", "OrderedCollections", "PkgVersion", "ProgressMeter"]
git-tree-sha1 = "03fb246ac6e6b7cb7abac3b3302447d55b43270e"
uuid = "731e570b-9d59-4bfa-96dc-6df516fadf69"
version = "0.4.1"

[[TimeZones]]
deps = ["Dates", "Future", "LazyArtifacts", "Mocking", "Pkg", "Printf", "RecipesBase", "Serialization", "Unicode"]
git-tree-sha1 = "6c9040665b2da00d30143261aea22c7427aada1c"
uuid = "f269a46b-ccf7-5d73-abea-4c690281aa53"
version = "1.5.7"

[[TranscodingStreams]]
deps = ["Random", "Test"]
git-tree-sha1 = "216b95ea110b5972db65aa90f88d8d89dcb8851c"
uuid = "3bb67fe8-82b1-5028-8e26-92a6c54297fa"
version = "0.9.6"

[[UUIDs]]
deps = ["Random", "SHA"]
uuid = "cf7118a7-6976-5b1a-9a39-7adc72f591a4"

[[Unicode]]
uuid = "4ec0a83e-493e-50e2-b9ac-8f72acf5a8f5"

[[UnicodeFun]]
deps = ["REPL"]
git-tree-sha1 = "53915e50200959667e78a92a418594b428dffddf"
uuid = "1cfade01-22cf-5700-b092-accc4b62d6e1"
version = "0.4.1"

[[WoodburyMatrices]]
deps = ["LinearAlgebra", "SparseArrays"]
git-tree-sha1 = "59e2ad8fd1591ea019a5259bd012d7aee15f995c"
uuid = "efce3f68-66dc-5838-9240-27a6d6f5f9b6"
version = "0.5.3"

[[XML2_jll]]
deps = ["Artifacts", "JLLWrappers", "Libdl", "Libiconv_jll", "Pkg", "Zlib_jll"]
git-tree-sha1 = "1acf5bdf07aa0907e0a37d3718bb88d4b687b74a"
uuid = "02c8fc9c-b97f-50b9-bbe4-9be30ff0a78a"
version = "2.9.12+0"

[[XSLT_jll]]
deps = ["Artifacts", "JLLWrappers", "Libdl", "Libgcrypt_jll", "Libgpg_error_jll", "Libiconv_jll", "Pkg", "XML2_jll", "Zlib_jll"]
git-tree-sha1 = "91844873c4085240b95e795f692c4cec4d805f8a"
uuid = "aed1982a-8fda-507f-9586-7b0439959a61"
version = "1.1.34+0"

[[Xorg_libX11_jll]]
deps = ["Artifacts", "JLLWrappers", "Libdl", "Pkg", "Xorg_libxcb_jll", "Xorg_xtrans_jll"]
git-tree-sha1 = "5be649d550f3f4b95308bf0183b82e2582876527"
uuid = "4f6342f7-b3d2-589e-9d20-edeb45f2b2bc"
version = "1.6.9+4"

[[Xorg_libXau_jll]]
deps = ["Artifacts", "JLLWrappers", "Libdl", "Pkg"]
git-tree-sha1 = "4e490d5c960c314f33885790ed410ff3a94ce67e"
uuid = "0c0b7dd1-d40b-584c-a123-a41640f87eec"
version = "1.0.9+4"

[[Xorg_libXdmcp_jll]]
deps = ["Artifacts", "JLLWrappers", "Libdl", "Pkg"]
git-tree-sha1 = "4fe47bd2247248125c428978740e18a681372dd4"
uuid = "a3789734-cfe1-5b06-b2d0-1dd0d9d62d05"
version = "1.1.3+4"

[[Xorg_libXext_jll]]
deps = ["Artifacts", "JLLWrappers", "Libdl", "Pkg", "Xorg_libX11_jll"]
git-tree-sha1 = "b7c0aa8c376b31e4852b360222848637f481f8c3"
uuid = "1082639a-0dae-5f34-9b06-72781eeb8cb3"
version = "1.3.4+4"

[[Xorg_libXrender_jll]]
deps = ["Artifacts", "JLLWrappers", "Libdl", "Pkg", "Xorg_libX11_jll"]
git-tree-sha1 = "19560f30fd49f4d4efbe7002a1037f8c43d43b96"
uuid = "ea2f1a96-1ddc-540d-b46f-429655e07cfa"
version = "0.9.10+4"

[[Xorg_libpthread_stubs_jll]]
deps = ["Artifacts", "JLLWrappers", "Libdl", "Pkg"]
git-tree-sha1 = "6783737e45d3c59a4a4c4091f5f88cdcf0908cbb"
uuid = "14d82f49-176c-5ed1-bb49-ad3f5cbd8c74"
version = "0.1.0+3"

[[Xorg_libxcb_jll]]
deps = ["Artifacts", "JLLWrappers", "Libdl", "Pkg", "XSLT_jll", "Xorg_libXau_jll", "Xorg_libXdmcp_jll", "Xorg_libpthread_stubs_jll"]
git-tree-sha1 = "daf17f441228e7a3833846cd048892861cff16d6"
uuid = "c7cfdc94-dc32-55de-ac96-5a1b8d977c5b"
version = "1.13.0+3"

[[Xorg_xtrans_jll]]
deps = ["Artifacts", "JLLWrappers", "Libdl", "Pkg"]
git-tree-sha1 = "79c31e7844f6ecf779705fbc12146eb190b7d845"
uuid = "c5fb5394-a638-5e4d-96e5-b29de1b5cf10"
version = "1.4.0+3"

[[Zlib_jll]]
deps = ["Libdl"]
uuid = "83775a58-1f1d-513f-b197-d71354ab007a"

[[Zstd_jll]]
deps = ["Artifacts", "JLLWrappers", "Libdl", "Pkg"]
git-tree-sha1 = "cc4bf3fdde8b7e3e9fa0351bdeedba1cf3b7f6e6"
uuid = "3161d3a3-bdf6-5164-811a-617609db77b4"
version = "1.5.0+0"

[[isoband_jll]]
deps = ["Libdl", "Pkg"]
git-tree-sha1 = "a1ac99674715995a536bbce674b068ec1b7d893d"
uuid = "9a68df92-36a6-505f-a73e-abb412b6bfb4"
version = "0.2.2+0"

[[libass_jll]]
deps = ["Artifacts", "Bzip2_jll", "FreeType2_jll", "FriBidi_jll", "HarfBuzz_jll", "JLLWrappers", "Libdl", "Pkg", "Zlib_jll"]
git-tree-sha1 = "5982a94fcba20f02f42ace44b9894ee2b140fe47"
uuid = "0ac62f75-1d6f-5e53-bd7c-93b484bb37c0"
version = "0.15.1+0"

[[libfdk_aac_jll]]
deps = ["Artifacts", "JLLWrappers", "Libdl", "Pkg"]
git-tree-sha1 = "daacc84a041563f965be61859a36e17c4e4fcd55"
uuid = "f638f0a6-7fb0-5443-88ba-1cc74229b280"
version = "2.0.2+0"

[[libpng_jll]]
deps = ["Artifacts", "JLLWrappers", "Libdl", "Pkg", "Zlib_jll"]
git-tree-sha1 = "94d180a6d2b5e55e447e2d27a29ed04fe79eb30c"
uuid = "b53b4c65-9356-5827-b1ea-8c7a1a84506f"
version = "1.6.38+0"

[[libvorbis_jll]]
deps = ["Artifacts", "JLLWrappers", "Libdl", "Ogg_jll", "Pkg"]
git-tree-sha1 = "c45f4e40e7aafe9d086379e5578947ec8b95a8fb"
uuid = "f27f6e37-5d2b-51aa-960f-b287f2bc3b7a"
version = "1.3.7+0"

[[nghttp2_jll]]
deps = ["Artifacts", "Libdl"]
uuid = "8e850ede-7688-5339-a07c-302acd2aaf8d"

[[p7zip_jll]]
deps = ["Artifacts", "Libdl"]
uuid = "3f19e933-33d8-53b3-aaab-bd5110c3b7a0"

[[x264_jll]]
deps = ["Artifacts", "JLLWrappers", "Libdl", "Pkg"]
git-tree-sha1 = "4fea590b89e6ec504593146bf8b988b2c00922b2"
uuid = "1270edf5-f2f9-52d2-97e9-ab00b5d0237a"
version = "2021.5.5+0"

[[x265_jll]]
deps = ["Artifacts", "JLLWrappers", "Libdl", "Pkg"]
git-tree-sha1 = "ee567a171cce03570d77ad3a43e90218e38937a9"
uuid = "dfaa095f-4041-5dcd-9319-2fabd8486b76"
version = "3.5.0+0"
"""

# ╔═╡ Cell order:
# ╟─e75bd3d6-c55b-4d30-903a-673cae83af2a
# ╠═379d2a3d-17ee-4173-b0f0-96ec639ec299
# ╟─68ef0bef-606f-41e8-b258-69a554fe6935
# ╠═c35830ca-891e-4ac2-85e0-9c1d386e39dd
# ╟─2fac75f6-e1cd-4727-b30d-c8e7952e8862
# ╠═9059f205-a459-422e-858d-0fbb103c8430
# ╟─2db1e041-6851-4faf-9438-e2e0d03ed79c
# ╠═83f17efc-3f4c-480d-a220-50db70aa9ff8
# ╟─da2209ab-537a-4c47-9723-5071f02b9af1
# ╟─546419cf-14fc-4ec4-baca-a99922f0ce14
# ╟─4cbf6ac4-ef96-43d5-a8ba-a9e2f3bc8bdc
<<<<<<< HEAD
# ╟─ea7950b8-03b6-4215-8dd9-8e2e0f5ffb13
=======
# ╠═ea7950b8-03b6-4215-8dd9-8e2e0f5ffb13
>>>>>>> 35ec48d3
# ╠═b7a5cbd4-5272-4f02-9c2a-7905e54ae1a2
# ╠═014617eb-12f7-4949-9995-cd100bec9b6c
# ╠═1decb2e2-f585-4ca4-82cf-cefcc17b6cc1
# ╠═5fb4b4f4-5af1-4390-aa68-9ca31b9ca630
# ╠═73455f7f-6897-451c-903a-0d1c391ccf40
# ╟─00000000-0000-0000-0000-000000000001
# ╟─00000000-0000-0000-0000-000000000002<|MERGE_RESOLUTION|>--- conflicted
+++ resolved
@@ -79,24 +79,14 @@
 end
 
 # ╔═╡ 014617eb-12f7-4949-9995-cd100bec9b6c
-<<<<<<< HEAD
 sumTestSexAge = 
-=======
-sumTestSexAge1 = 
->>>>>>> 35ec48d3
     groupby(   # summary grouped data frame by test, sex and rounded age
 	combine(
 		groupby(
 			select(dat,
-<<<<<<< HEAD
 				:age => (x -> round.(x, digits=1)) => :Age,
 				:Test => (t -> getindex.(Ref(Dict(tlabels)), t)) => :Test,
 				:Sex => (s -> ifelse.(s .== "female", "Girls", "Boys")) => :Sex,
-=======
-				:age => (x -> round.(x, digits=1)) => :age1,
-				:Test => (t -> getindex.(Ref(Dict(tlabels)), t)) => :test,
-				:Sex => (s -> ifelse.(s .== "female", "Girls", "Boys")) => :sex,
->>>>>>> 35ec48d3
 				:zScore,
 			),
 			[:Age, :Sex, :Test]),
@@ -106,11 +96,8 @@
 )
 
 # ╔═╡ 1decb2e2-f585-4ca4-82cf-cefcc17b6cc1
-<<<<<<< HEAD
 sumTestSexAge
-=======
-sumTestSexAge1
->>>>>>> 35ec48d3
+
 
 # ╔═╡ 5fb4b4f4-5af1-4390-aa68-9ca31b9ca630
 colors = Makie.cgrad(:Dark2_3, 2; categorical=true, rev=true)
@@ -1340,11 +1327,7 @@
 # ╟─da2209ab-537a-4c47-9723-5071f02b9af1
 # ╟─546419cf-14fc-4ec4-baca-a99922f0ce14
 # ╟─4cbf6ac4-ef96-43d5-a8ba-a9e2f3bc8bdc
-<<<<<<< HEAD
 # ╟─ea7950b8-03b6-4215-8dd9-8e2e0f5ffb13
-=======
-# ╠═ea7950b8-03b6-4215-8dd9-8e2e0f5ffb13
->>>>>>> 35ec48d3
 # ╠═b7a5cbd4-5272-4f02-9c2a-7905e54ae1a2
 # ╠═014617eb-12f7-4949-9995-cd100bec9b6c
 # ╠═1decb2e2-f585-4ca4-82cf-cefcc17b6cc1
