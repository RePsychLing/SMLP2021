### A Pluto.jl notebook ###
# v0.15.1

using Markdown
using InteractiveUtils

# This Pluto notebook uses @bind for interactivity. When running this notebook outside of Pluto, the following 'mock version' of @bind gives bound variables a default value (instead of an error).
macro bind(def, element)
    quote
        local el = $(esc(element))
        global $(esc(def)) = Core.applicable(Base.get, el) ? Base.get(el) : missing
        el
    end
end

# ╔═╡ 74516f96-31f4-4c94-b963-fd4ed17eb758
<<<<<<< HEAD
using Arrow, CairoMakie, DataFrames, PlutoUI
=======
begin 
	using Arrow
	using CairoMakie
	using DataFrames
	using PlutoUI
	CairoMakie.activate!(type="svg") # use SVG (other options include PNG)
end
>>>>>>> 2e8d3144

# ╔═╡ 07f5c367-1be6-4708-9f5c-c23f646b229b
tbl = Arrow.Table("./data/fggk21.arrow")

# ╔═╡ ace577b2-2266-4238-ac3b-55128b2232c7
begin
	df = DataFrame(tbl)
	describe(df)
end

# ╔═╡ 449c4f12-6882-4cd8-86c4-c40cbd742fc8
md"## Raw score density"

# ╔═╡ 6a19454e-c0d3-4dd0-a7e7-4d8b7352f737
md"Test: $(@bind test Select(levels(tbl.Test)))  By Sex: $(@bind by_sex CheckBox())"

# ╔═╡ f09549bc-4a50-49ea-ba54-14bb1ad94a4b
begin
	fdensity = Figure(resolution = (1000, 500))
	axs = Axis(fdensity[1,1])
	tdf = filter(:Test => ==(test), df)
	colors = Makie.cgrad(:PuOr_4, 2; categorical=true, alpha=0.6)
	if by_sex
		density!(
			axs,
			filter(:Sex => ==("female"), tdf).score,
			color=colors[1],
			label="Girls",
		)
		density!(
			axs,
			filter(:Sex => ==("male"), tdf).score,
			color=colors[2],
			label="Boys",
		)
		axislegend(axs, position = :lt)
	else
		density!(axs, tdf.score)
	end
	fdensity
end		

# ╔═╡ 00000000-0000-0000-0000-000000000001
PLUTO_PROJECT_TOML_CONTENTS = """
[deps]
Arrow = "69666777-d1a9-59fb-9406-91d4454c9d45"
CairoMakie = "13f3f980-e62b-5c42-98c6-ff1f3baf88f0"
DataFrames = "a93c6f00-e57d-5684-b7b6-d8193f3e46c0"
PlutoUI = "7f904dfe-b85e-4ff6-b463-dae2292396a8"

[compat]
Arrow = "~1.6.2"
CairoMakie = "~0.6.5"
DataFrames = "~1.2.2"
PlutoUI = "~0.7.9"
"""

# ╔═╡ 00000000-0000-0000-0000-000000000002
PLUTO_MANIFEST_TOML_CONTENTS = """
# This file is machine-generated - editing it directly is not advised

[[AbstractFFTs]]
deps = ["LinearAlgebra"]
git-tree-sha1 = "485ee0867925449198280d4af84bdb46a2a404d0"
uuid = "621f4979-c628-5d54-868e-fcf4e3e8185c"
version = "1.0.1"

[[AbstractTrees]]
git-tree-sha1 = "03e0550477d86222521d254b741d470ba17ea0b5"
uuid = "1520ce14-60c1-5f80-bbc7-55ef81b5835c"
version = "0.3.4"

[[Adapt]]
deps = ["LinearAlgebra"]
git-tree-sha1 = "84918055d15b3114ede17ac6a7182f68870c16f7"
uuid = "79e6a3ab-5dfb-504d-930d-738a2a938a0e"
version = "3.3.1"

[[Animations]]
deps = ["Colors"]
git-tree-sha1 = "e81c509d2c8e49592413bfb0bb3b08150056c79d"
uuid = "27a7e980-b3e6-11e9-2bcd-0b925532e340"
version = "0.4.1"

[[ArgTools]]
uuid = "0dad84c5-d112-42e6-8d28-ef12dabb789f"

[[ArrayInterface]]
deps = ["IfElse", "LinearAlgebra", "Requires", "SparseArrays", "Static"]
git-tree-sha1 = "85d03b60274807181bae7549bb22b2204b6e5a0e"
uuid = "4fba245c-0d91-5ea0-9b3e-6abc04ee57a9"
version = "3.1.30"

[[Arrow]]
deps = ["ArrowTypes", "BitIntegers", "CodecLz4", "CodecZstd", "DataAPI", "Dates", "Mmap", "PooledArrays", "SentinelArrays", "Tables", "TimeZones", "UUIDs"]
git-tree-sha1 = "b00e6eaba895683867728e73af78a00218f0db10"
uuid = "69666777-d1a9-59fb-9406-91d4454c9d45"
version = "1.6.2"

[[ArrowTypes]]
deps = ["UUIDs"]
git-tree-sha1 = "a0633b6d6efabf3f76dacd6eb1b3ec6c42ab0552"
uuid = "31f734f8-188a-4ce0-8406-c8a06bd891cd"
version = "1.2.1"

[[Artifacts]]
uuid = "56f22d72-fd6d-98f1-02f0-08ddc0907c33"

[[Automa]]
deps = ["Printf", "ScanByte", "TranscodingStreams"]
git-tree-sha1 = "d50976f217489ce799e366d9561d56a98a30d7fe"
uuid = "67c07d97-cdcb-5c2c-af73-a7f9c32a568b"
version = "0.8.2"

[[AxisAlgorithms]]
deps = ["LinearAlgebra", "Random", "SparseArrays", "WoodburyMatrices"]
git-tree-sha1 = "a4d07a1c313392a77042855df46c5f534076fab9"
uuid = "13072b0f-2c55-5437-9ae7-d433b7a33950"
version = "1.0.0"

[[Base64]]
uuid = "2a0f44e3-6c83-55bd-87e4-b1978d98bd5f"

[[BitIntegers]]
deps = ["Random"]
git-tree-sha1 = "f50b5a99aa6ff9db7bf51255b5c21c8bc871ad54"
uuid = "c3b6d118-76ef-56ca-8cc7-ebb389d030a1"
version = "0.2.5"

[[Bzip2_jll]]
deps = ["Artifacts", "JLLWrappers", "Libdl", "Pkg"]
git-tree-sha1 = "19a35467a82e236ff51bc17a3a44b69ef35185a2"
uuid = "6e34b625-4abd-537c-b88f-471c36dfa7a0"
version = "1.0.8+0"

[[CEnum]]
git-tree-sha1 = "215a9aa4a1f23fbd05b92769fdd62559488d70e9"
uuid = "fa961155-64e5-5f13-b03f-caf6b980ea82"
version = "0.4.1"

[[Cairo]]
deps = ["Cairo_jll", "Colors", "Glib_jll", "Graphics", "Libdl", "Pango_jll"]
git-tree-sha1 = "d0b3f8b4ad16cb0a2988c6788646a5e6a17b6b1b"
uuid = "159f3aea-2a34-519c-b102-8c37f9878175"
version = "1.0.5"

[[CairoMakie]]
deps = ["Base64", "Cairo", "Colors", "FFTW", "FileIO", "FreeType", "GeometryBasics", "LinearAlgebra", "Makie", "SHA", "StaticArrays"]
git-tree-sha1 = "8664989955daccc90002629aa80193e44893bb45"
uuid = "13f3f980-e62b-5c42-98c6-ff1f3baf88f0"
version = "0.6.5"

[[Cairo_jll]]
deps = ["Artifacts", "Bzip2_jll", "Fontconfig_jll", "FreeType2_jll", "Glib_jll", "JLLWrappers", "LZO_jll", "Libdl", "Pixman_jll", "Pkg", "Xorg_libXext_jll", "Xorg_libXrender_jll", "Zlib_jll", "libpng_jll"]
git-tree-sha1 = "f2202b55d816427cd385a9a4f3ffb226bee80f99"
uuid = "83423d85-b0ee-5818-9007-b63ccbeb887a"
version = "1.16.1+0"

[[ChainRulesCore]]
deps = ["Compat", "LinearAlgebra", "SparseArrays"]
git-tree-sha1 = "bdc0937269321858ab2a4f288486cb258b9a0af7"
uuid = "d360d2e6-b24c-11e9-a2a3-2a2ae2dbcce4"
version = "1.3.0"

[[CodecLz4]]
deps = ["Lz4_jll", "TranscodingStreams"]
git-tree-sha1 = "59fe0cb37784288d6b9f1baebddbf75457395d40"
uuid = "5ba52731-8f18-5e0d-9241-30f10d1ec561"
version = "0.4.0"

[[CodecZstd]]
deps = ["TranscodingStreams", "Zstd_jll"]
git-tree-sha1 = "d19cd9ae79ef31774151637492291d75194fc5fa"
uuid = "6b39b394-51ab-5f42-8807-6242bab2b4c2"
version = "0.7.0"

[[ColorBrewer]]
deps = ["Colors", "JSON", "Test"]
git-tree-sha1 = "61c5334f33d91e570e1d0c3eb5465835242582c4"
uuid = "a2cac450-b92f-5266-8821-25eda20663c8"
version = "0.4.0"

[[ColorSchemes]]
deps = ["ColorTypes", "Colors", "FixedPointNumbers", "Random"]
git-tree-sha1 = "9995eb3977fbf67b86d0a0a0508e83017ded03f2"
uuid = "35d6a980-a343-548e-a6ea-1d62b119f2f4"
version = "3.14.0"

[[ColorTypes]]
deps = ["FixedPointNumbers", "Random"]
git-tree-sha1 = "024fe24d83e4a5bf5fc80501a314ce0d1aa35597"
uuid = "3da002f7-5984-5a60-b8a6-cbb66c0b333f"
version = "0.11.0"

[[ColorVectorSpace]]
deps = ["ColorTypes", "FixedPointNumbers", "LinearAlgebra", "SpecialFunctions", "Statistics", "TensorCore"]
git-tree-sha1 = "42a9b08d3f2f951c9b283ea427d96ed9f1f30343"
uuid = "c3611d14-8923-5661-9e6a-0046d554d3a4"
version = "0.9.5"

[[Colors]]
deps = ["ColorTypes", "FixedPointNumbers", "Reexport"]
git-tree-sha1 = "417b0ed7b8b838aa6ca0a87aadf1bb9eb111ce40"
uuid = "5ae59095-9a9b-59fe-a467-6f913c188581"
version = "0.12.8"

[[Compat]]
deps = ["Base64", "Dates", "DelimitedFiles", "Distributed", "InteractiveUtils", "LibGit2", "Libdl", "LinearAlgebra", "Markdown", "Mmap", "Pkg", "Printf", "REPL", "Random", "SHA", "Serialization", "SharedArrays", "Sockets", "SparseArrays", "Statistics", "Test", "UUIDs", "Unicode"]
git-tree-sha1 = "727e463cfebd0c7b999bbf3e9e7e16f254b94193"
uuid = "34da2185-b29b-5c13-b0c7-acf172513d20"
version = "3.34.0"

[[CompilerSupportLibraries_jll]]
deps = ["Artifacts", "Libdl"]
uuid = "e66e0078-7015-5450-92f7-15fbd957f2ae"

[[Contour]]
deps = ["StaticArrays"]
git-tree-sha1 = "9f02045d934dc030edad45944ea80dbd1f0ebea7"
uuid = "d38c429a-6771-53c6-b99e-75d170b6e991"
version = "0.5.7"

[[Crayons]]
git-tree-sha1 = "3f71217b538d7aaee0b69ab47d9b7724ca8afa0d"
uuid = "a8cc5b0e-0ffa-5ad4-8c14-923d3ee1735f"
version = "4.0.4"

[[DataAPI]]
git-tree-sha1 = "ee400abb2298bd13bfc3df1c412ed228061a2385"
uuid = "9a962f9c-6df0-11e9-0e5d-c546b8b5ee8a"
version = "1.7.0"

[[DataFrames]]
deps = ["Compat", "DataAPI", "Future", "InvertedIndices", "IteratorInterfaceExtensions", "LinearAlgebra", "Markdown", "Missings", "PooledArrays", "PrettyTables", "Printf", "REPL", "Reexport", "SortingAlgorithms", "Statistics", "TableTraits", "Tables", "Unicode"]
git-tree-sha1 = "d785f42445b63fc86caa08bb9a9351008be9b765"
uuid = "a93c6f00-e57d-5684-b7b6-d8193f3e46c0"
version = "1.2.2"

[[DataStructures]]
deps = ["Compat", "InteractiveUtils", "OrderedCollections"]
git-tree-sha1 = "7d9d316f04214f7efdbb6398d545446e246eff02"
uuid = "864edb3b-99cc-5e75-8d2d-829cb0a9cfe8"
version = "0.18.10"

[[DataValueInterfaces]]
git-tree-sha1 = "bfc1187b79289637fa0ef6d4436ebdfe6905cbd6"
uuid = "e2d170a0-9d28-54be-80f0-106bbe20a464"
version = "1.0.0"

[[Dates]]
deps = ["Printf"]
uuid = "ade2ca70-3891-5945-98fb-dc099432e06a"

[[DelimitedFiles]]
deps = ["Mmap"]
uuid = "8bb1440f-4735-579b-a4ab-409b98df4dab"

[[Distributed]]
deps = ["Random", "Serialization", "Sockets"]
uuid = "8ba89e20-285c-5b6f-9357-94700520ee1b"

[[Distributions]]
deps = ["ChainRulesCore", "FillArrays", "LinearAlgebra", "PDMats", "Printf", "QuadGK", "Random", "SparseArrays", "SpecialFunctions", "Statistics", "StatsBase", "StatsFuns"]
git-tree-sha1 = "c2dbc7e0495c3f956e4615b78d03c7aa10091d0c"
uuid = "31c24e10-a181-5473-b8eb-7969acd0382f"
version = "0.25.15"

[[DocStringExtensions]]
deps = ["LibGit2"]
git-tree-sha1 = "a32185f5428d3986f47c2ab78b1f216d5e6cc96f"
uuid = "ffbed154-4ef7-542d-bbb7-c09d3a79fcae"
version = "0.8.5"

[[Downloads]]
deps = ["ArgTools", "LibCURL", "NetworkOptions"]
uuid = "f43a241f-c20a-4ad4-852c-f6b1247861c6"

[[EarCut_jll]]
deps = ["Artifacts", "JLLWrappers", "Libdl", "Pkg"]
git-tree-sha1 = "92d8f9f208637e8d2d28c664051a00569c01493d"
uuid = "5ae413db-bbd1-5e63-b57d-d24a61df00f5"
version = "2.1.5+1"

[[EllipsisNotation]]
deps = ["ArrayInterface"]
git-tree-sha1 = "8041575f021cba5a099a456b4163c9a08b566a02"
uuid = "da5c29d0-fa7d-589e-88eb-ea29b0a81949"
version = "1.1.0"

[[Expat_jll]]
deps = ["Artifacts", "JLLWrappers", "Libdl", "Pkg"]
git-tree-sha1 = "b3bfd02e98aedfa5cf885665493c5598c350cd2f"
uuid = "2e619515-83b5-522b-bb60-26c02a35a201"
version = "2.2.10+0"

[[ExprTools]]
git-tree-sha1 = "b7e3d17636b348f005f11040025ae8c6f645fe92"
uuid = "e2ba6199-217a-4e67-a87a-7c52f15ade04"
version = "0.1.6"

[[FFMPEG]]
deps = ["FFMPEG_jll"]
git-tree-sha1 = "b57e3acbe22f8484b4b5ff66a7499717fe1a9cc8"
uuid = "c87230d0-a227-11e9-1b43-d7ebe4e7570a"
version = "0.4.1"

[[FFMPEG_jll]]
deps = ["Artifacts", "Bzip2_jll", "FreeType2_jll", "FriBidi_jll", "JLLWrappers", "LAME_jll", "Libdl", "Ogg_jll", "OpenSSL_jll", "Opus_jll", "Pkg", "Zlib_jll", "libass_jll", "libfdk_aac_jll", "libvorbis_jll", "x264_jll", "x265_jll"]
git-tree-sha1 = "d8a578692e3077ac998b50c0217dfd67f21d1e5f"
uuid = "b22a6f82-2f65-5046-a5b2-351ab43fb4e5"
version = "4.4.0+0"

[[FFTW]]
deps = ["AbstractFFTs", "FFTW_jll", "LinearAlgebra", "MKL_jll", "Preferences", "Reexport"]
git-tree-sha1 = "f985af3b9f4e278b1d24434cbb546d6092fca661"
uuid = "7a1cc6ca-52ef-59f5-83cd-3a7055c09341"
version = "1.4.3"

[[FFTW_jll]]
deps = ["Artifacts", "JLLWrappers", "Libdl", "Pkg"]
git-tree-sha1 = "3676abafff7e4ff07bbd2c42b3d8201f31653dcc"
uuid = "f5851436-0d7a-5f13-b9de-f02708fd171a"
version = "3.3.9+8"

[[FileIO]]
deps = ["Pkg", "Requires", "UUIDs"]
git-tree-sha1 = "937c29268e405b6808d958a9ac41bfe1a31b08e7"
uuid = "5789e2e9-d7fb-5bc7-8068-2c6fae9b9549"
version = "1.11.0"

[[FillArrays]]
deps = ["LinearAlgebra", "Random", "SparseArrays", "Statistics"]
git-tree-sha1 = "7c365bdef6380b29cfc5caaf99688cd7489f9b87"
uuid = "1a297f60-69ca-5386-bcde-b61e274b549b"
version = "0.12.2"

[[FixedPointNumbers]]
deps = ["Statistics"]
git-tree-sha1 = "335bfdceacc84c5cdf16aadc768aa5ddfc5383cc"
uuid = "53c48c17-4a7d-5ca2-90c5-79b7896eea93"
version = "0.8.4"

[[Fontconfig_jll]]
deps = ["Artifacts", "Bzip2_jll", "Expat_jll", "FreeType2_jll", "JLLWrappers", "Libdl", "Libuuid_jll", "Pkg", "Zlib_jll"]
git-tree-sha1 = "21efd19106a55620a188615da6d3d06cd7f6ee03"
uuid = "a3f928ae-7b40-5064-980b-68af3947d34b"
version = "2.13.93+0"

[[Formatting]]
deps = ["Printf"]
git-tree-sha1 = "8339d61043228fdd3eb658d86c926cb282ae72a8"
uuid = "59287772-0a20-5a39-b81b-1366585eb4c0"
version = "0.4.2"

[[FreeType]]
deps = ["CEnum", "FreeType2_jll"]
git-tree-sha1 = "cabd77ab6a6fdff49bfd24af2ebe76e6e018a2b4"
uuid = "b38be410-82b0-50bf-ab77-7b57e271db43"
version = "4.0.0"

[[FreeType2_jll]]
deps = ["Artifacts", "Bzip2_jll", "JLLWrappers", "Libdl", "Pkg", "Zlib_jll"]
git-tree-sha1 = "87eb71354d8ec1a96d4a7636bd57a7347dde3ef9"
uuid = "d7e528f0-a631-5988-bf34-fe36492bcfd7"
version = "2.10.4+0"

[[FreeTypeAbstraction]]
deps = ["ColorVectorSpace", "Colors", "FreeType", "GeometryBasics", "StaticArrays"]
git-tree-sha1 = "19d0f1e234c13bbfd75258e55c52aa1d876115f5"
uuid = "663a7486-cb36-511b-a19d-713bb74d65c9"
version = "0.9.2"

[[FriBidi_jll]]
deps = ["Artifacts", "JLLWrappers", "Libdl", "Pkg"]
git-tree-sha1 = "aa31987c2ba8704e23c6c8ba8a4f769d5d7e4f91"
uuid = "559328eb-81f9-559d-9380-de523a88c83c"
version = "1.0.10+0"

[[Future]]
deps = ["Random"]
uuid = "9fa8497b-333b-5362-9e8d-4d0656e87820"

[[GeometryBasics]]
deps = ["EarCut_jll", "IterTools", "LinearAlgebra", "StaticArrays", "StructArrays", "Tables"]
git-tree-sha1 = "58bcdf5ebc057b085e58d95c138725628dd7453c"
uuid = "5c1252a2-5f33-56bf-86c9-59e7332b4326"
version = "0.4.1"

[[Gettext_jll]]
deps = ["Artifacts", "CompilerSupportLibraries_jll", "JLLWrappers", "Libdl", "Libiconv_jll", "Pkg", "XML2_jll"]
git-tree-sha1 = "9b02998aba7bf074d14de89f9d37ca24a1a0b046"
uuid = "78b55507-aeef-58d4-861c-77aaff3498b1"
version = "0.21.0+0"

[[Glib_jll]]
deps = ["Artifacts", "Gettext_jll", "JLLWrappers", "Libdl", "Libffi_jll", "Libiconv_jll", "Libmount_jll", "PCRE_jll", "Pkg", "Zlib_jll"]
git-tree-sha1 = "7bf67e9a481712b3dbe9cb3dac852dc4b1162e02"
uuid = "7746bdde-850d-59dc-9ae8-88ece973131d"
version = "2.68.3+0"

[[Graphics]]
deps = ["Colors", "LinearAlgebra", "NaNMath"]
git-tree-sha1 = "2c1cf4df419938ece72de17f368a021ee162762e"
uuid = "a2bd30eb-e257-5431-a919-1863eab51364"
version = "1.1.0"

[[Graphite2_jll]]
deps = ["Artifacts", "JLLWrappers", "Libdl", "Pkg"]
git-tree-sha1 = "344bf40dcab1073aca04aa0df4fb092f920e4011"
uuid = "3b182d85-2403-5c21-9c21-1e1f0cc25472"
version = "1.3.14+0"

[[GridLayoutBase]]
deps = ["GeometryBasics", "InteractiveUtils", "Match", "Observables"]
git-tree-sha1 = "e2f606c87d09d5187bb6069dab8cee0af7c77bdb"
uuid = "3955a311-db13-416c-9275-1d80ed98e5e9"
version = "0.6.1"

[[Grisu]]
git-tree-sha1 = "53bb909d1151e57e2484c3d1b53e19552b887fb2"
uuid = "42e2da0e-8278-4e71-bc24-59509adca0fe"
version = "1.0.2"

[[HarfBuzz_jll]]
deps = ["Artifacts", "Cairo_jll", "Fontconfig_jll", "FreeType2_jll", "Glib_jll", "Graphite2_jll", "JLLWrappers", "Libdl", "Libffi_jll", "Pkg"]
git-tree-sha1 = "8a954fed8ac097d5be04921d595f741115c1b2ad"
uuid = "2e76f6c2-a576-52d4-95c1-20adfe4de566"
version = "2.8.1+0"

[[IfElse]]
git-tree-sha1 = "28e837ff3e7a6c3cdb252ce49fb412c8eb3caeef"
uuid = "615f187c-cbe4-4ef1-ba3b-2fcf58d6d173"
version = "0.1.0"

[[ImageCore]]
deps = ["AbstractFFTs", "ColorVectorSpace", "Colors", "FixedPointNumbers", "Graphics", "MappedArrays", "MosaicViews", "OffsetArrays", "PaddedViews", "Reexport"]
git-tree-sha1 = "595155739d361589b3d074386f77c107a8ada6f7"
uuid = "a09fc81d-aa75-5fe9-8630-4744c3626534"
version = "0.9.2"

[[ImageIO]]
deps = ["FileIO", "Netpbm", "OpenEXR", "PNGFiles", "TiffImages", "UUIDs"]
git-tree-sha1 = "13c826abd23931d909e4c5538643d9691f62a617"
uuid = "82e4d734-157c-48bb-816b-45c225c6df19"
version = "0.5.8"

[[Imath_jll]]
deps = ["Artifacts", "JLLWrappers", "Libdl", "Pkg"]
git-tree-sha1 = "87f7662e03a649cffa2e05bf19c303e168732d3e"
uuid = "905a6f67-0a94-5f89-b386-d35d92009cd1"
version = "3.1.2+0"

[[IndirectArrays]]
git-tree-sha1 = "c2a145a145dc03a7620af1444e0264ef907bd44f"
uuid = "9b13fd28-a010-5f03-acff-a1bbcff69959"
version = "0.5.1"

[[Inflate]]
git-tree-sha1 = "f5fc07d4e706b84f72d54eedcc1c13d92fb0871c"
uuid = "d25df0c9-e2be-5dd7-82c8-3ad0b3e990b9"
version = "0.1.2"

[[IntelOpenMP_jll]]
deps = ["Artifacts", "JLLWrappers", "Libdl", "Pkg"]
git-tree-sha1 = "d979e54b71da82f3a65b62553da4fc3d18c9004c"
uuid = "1d5cc7b8-4909-519e-a0f8-d0f5ad9712d0"
version = "2018.0.3+2"

[[InteractiveUtils]]
deps = ["Markdown"]
uuid = "b77e0a4c-d291-57a0-90e8-8db25a27a240"

[[Interpolations]]
deps = ["AxisAlgorithms", "ChainRulesCore", "LinearAlgebra", "OffsetArrays", "Random", "Ratios", "Requires", "SharedArrays", "SparseArrays", "StaticArrays", "WoodburyMatrices"]
git-tree-sha1 = "61aa005707ea2cebf47c8d780da8dc9bc4e0c512"
uuid = "a98d9a8b-a2ab-59e6-89dd-64a1c18fca59"
version = "0.13.4"

[[IntervalSets]]
deps = ["Dates", "EllipsisNotation", "Statistics"]
git-tree-sha1 = "3cc368af3f110a767ac786560045dceddfc16758"
uuid = "8197267c-284f-5f27-9208-e0e47529a953"
version = "0.5.3"

[[InvertedIndices]]
deps = ["Test"]
git-tree-sha1 = "15732c475062348b0165684ffe28e85ea8396afc"
uuid = "41ab1584-1d38-5bbf-9106-f11c6c58b48f"
version = "1.0.0"

[[IrrationalConstants]]
git-tree-sha1 = "f76424439413893a832026ca355fe273e93bce94"
uuid = "92d709cd-6900-40b7-9082-c6be49f344b6"
version = "0.1.0"

[[Isoband]]
deps = ["isoband_jll"]
git-tree-sha1 = "f9b6d97355599074dc867318950adaa6f9946137"
uuid = "f1662d9f-8043-43de-a69a-05efc1cc6ff4"
version = "0.1.1"

[[IterTools]]
git-tree-sha1 = "05110a2ab1fc5f932622ffea2a003221f4782c18"
uuid = "c8e1da08-722c-5040-9ed9-7db0dc04731e"
version = "1.3.0"

[[IteratorInterfaceExtensions]]
git-tree-sha1 = "a3f24677c21f5bbe9d2a714f95dcd58337fb2856"
uuid = "82899510-4779-5014-852e-03e436cf321d"
version = "1.0.0"

[[JLLWrappers]]
deps = ["Preferences"]
git-tree-sha1 = "642a199af8b68253517b80bd3bfd17eb4e84df6e"
uuid = "692b3bcd-3c85-4b1f-b108-f13ce0eb3210"
version = "1.3.0"

[[JSON]]
deps = ["Dates", "Mmap", "Parsers", "Unicode"]
git-tree-sha1 = "8076680b162ada2a031f707ac7b4953e30667a37"
uuid = "682c06a0-de6a-54ab-a142-c8b1cf79cde6"
version = "0.21.2"

[[KernelDensity]]
deps = ["Distributions", "DocStringExtensions", "FFTW", "Interpolations", "StatsBase"]
git-tree-sha1 = "591e8dc09ad18386189610acafb970032c519707"
uuid = "5ab0869b-81aa-558d-bb23-cbf5423bbe9b"
version = "0.6.3"

[[LAME_jll]]
deps = ["Artifacts", "JLLWrappers", "Libdl", "Pkg"]
git-tree-sha1 = "f6250b16881adf048549549fba48b1161acdac8c"
uuid = "c1c5ebd0-6772-5130-a774-d5fcae4a789d"
version = "3.100.1+0"

[[LZO_jll]]
deps = ["Artifacts", "JLLWrappers", "Libdl", "Pkg"]
git-tree-sha1 = "e5b909bcf985c5e2605737d2ce278ed791b89be6"
uuid = "dd4b983a-f0e5-5f8d-a1b7-129d4a5fb1ac"
version = "2.10.1+0"

[[LaTeXStrings]]
git-tree-sha1 = "c7f1c695e06c01b95a67f0cd1d34994f3e7db104"
uuid = "b964fa9f-0449-5b57-a5c2-d3ea65f4040f"
version = "1.2.1"

[[LazyArtifacts]]
deps = ["Artifacts", "Pkg"]
uuid = "4af54fe1-eca0-43a8-85a7-787d91b784e3"

[[LibCURL]]
deps = ["LibCURL_jll", "MozillaCACerts_jll"]
uuid = "b27032c2-a3e7-50c8-80cd-2d36dbcbfd21"

[[LibCURL_jll]]
deps = ["Artifacts", "LibSSH2_jll", "Libdl", "MbedTLS_jll", "Zlib_jll", "nghttp2_jll"]
uuid = "deac9b47-8bc7-5906-a0fe-35ac56dc84c0"

[[LibGit2]]
deps = ["Base64", "NetworkOptions", "Printf", "SHA"]
uuid = "76f85450-5226-5b5a-8eaa-529ad045b433"

[[LibSSH2_jll]]
deps = ["Artifacts", "Libdl", "MbedTLS_jll"]
uuid = "29816b5a-b9ab-546f-933c-edad1886dfa8"

[[Libdl]]
uuid = "8f399da3-3557-5675-b5ff-fb832c97cbdb"

[[Libffi_jll]]
deps = ["Artifacts", "JLLWrappers", "Libdl", "Pkg"]
git-tree-sha1 = "761a393aeccd6aa92ec3515e428c26bf99575b3b"
uuid = "e9f186c6-92d2-5b65-8a66-fee21dc1b490"
version = "3.2.2+0"

[[Libgcrypt_jll]]
deps = ["Artifacts", "JLLWrappers", "Libdl", "Libgpg_error_jll", "Pkg"]
git-tree-sha1 = "64613c82a59c120435c067c2b809fc61cf5166ae"
uuid = "d4300ac3-e22c-5743-9152-c294e39db1e4"
version = "1.8.7+0"

[[Libgpg_error_jll]]
deps = ["Artifacts", "JLLWrappers", "Libdl", "Pkg"]
git-tree-sha1 = "c333716e46366857753e273ce6a69ee0945a6db9"
uuid = "7add5ba3-2f88-524e-9cd5-f83b8a55f7b8"
version = "1.42.0+0"

[[Libiconv_jll]]
deps = ["Artifacts", "JLLWrappers", "Libdl", "Pkg"]
git-tree-sha1 = "42b62845d70a619f063a7da093d995ec8e15e778"
uuid = "94ce4f54-9a6c-5748-9c1c-f9c7231a4531"
version = "1.16.1+1"

[[Libmount_jll]]
deps = ["Artifacts", "JLLWrappers", "Libdl", "Pkg"]
git-tree-sha1 = "9c30530bf0effd46e15e0fdcf2b8636e78cbbd73"
uuid = "4b2f31a3-9ecc-558c-b454-b3730dcb73e9"
version = "2.35.0+0"

[[Libuuid_jll]]
deps = ["Artifacts", "JLLWrappers", "Libdl", "Pkg"]
git-tree-sha1 = "7f3efec06033682db852f8b3bc3c1d2b0a0ab066"
uuid = "38a345b3-de98-5d2b-a5d3-14cd9215e700"
version = "2.36.0+0"

[[LinearAlgebra]]
deps = ["Libdl"]
uuid = "37e2e46d-f89d-539d-b4ee-838fcccc9c8e"

[[LogExpFunctions]]
deps = ["DocStringExtensions", "IrrationalConstants", "LinearAlgebra"]
git-tree-sha1 = "3d682c07e6dd250ed082f883dc88aee7996bf2cc"
uuid = "2ab3a3ac-af41-5b50-aa03-7779005ae688"
version = "0.3.0"

[[Logging]]
uuid = "56ddb016-857b-54e1-b83d-db4d58db5568"

[[Lz4_jll]]
deps = ["Artifacts", "JLLWrappers", "Libdl", "Pkg"]
git-tree-sha1 = "5d494bc6e85c4c9b626ee0cab05daa4085486ab1"
uuid = "5ced341a-0733-55b8-9ab6-a4889d929147"
version = "1.9.3+0"

[[MKL_jll]]
deps = ["Artifacts", "IntelOpenMP_jll", "JLLWrappers", "LazyArtifacts", "Libdl", "Pkg"]
git-tree-sha1 = "c253236b0ed414624b083e6b72bfe891fbd2c7af"
uuid = "856f044c-d86e-5d09-b602-aeab76dc8ba7"
version = "2021.1.1+1"

[[Makie]]
deps = ["Animations", "Base64", "ColorBrewer", "ColorSchemes", "ColorTypes", "Colors", "Contour", "Distributions", "DocStringExtensions", "FFMPEG", "FileIO", "FixedPointNumbers", "Formatting", "FreeType", "FreeTypeAbstraction", "GeometryBasics", "GridLayoutBase", "ImageIO", "IntervalSets", "Isoband", "KernelDensity", "LaTeXStrings", "LinearAlgebra", "MakieCore", "Markdown", "Match", "MathTeXEngine", "Observables", "Packing", "PlotUtils", "PolygonOps", "Printf", "Random", "RelocatableFolders", "Serialization", "Showoff", "SignedDistanceFields", "SparseArrays", "StaticArrays", "Statistics", "StatsBase", "StatsFuns", "StructArrays", "UnicodeFun"]
git-tree-sha1 = "7e49f989e7c7f50fe55bd92d45329c9cf3f2583d"
uuid = "ee78f7c6-11fb-53f2-987a-cfe4a2b5a57a"
version = "0.15.2"

[[MakieCore]]
deps = ["Observables"]
git-tree-sha1 = "7bcc8323fb37523a6a51ade2234eee27a11114c8"
uuid = "20f20a25-4f0e-4fdf-b5d1-57303727442b"
version = "0.1.3"

[[MappedArrays]]
git-tree-sha1 = "e8b359ef06ec72e8c030463fe02efe5527ee5142"
uuid = "dbb5928d-eab1-5f90-85c2-b9b0edb7c900"
version = "0.4.1"

[[Markdown]]
deps = ["Base64"]
uuid = "d6f4376e-aef5-505a-96c1-9c027394607a"

[[Match]]
git-tree-sha1 = "5cf525d97caf86d29307150fcba763a64eaa9cbe"
uuid = "7eb4fadd-790c-5f42-8a69-bfa0b872bfbf"
version = "1.1.0"

[[MathTeXEngine]]
deps = ["AbstractTrees", "Automa", "DataStructures", "FreeTypeAbstraction", "GeometryBasics", "LaTeXStrings", "REPL", "RelocatableFolders", "Test"]
git-tree-sha1 = "f5c8789464aed7058107463e5cef53e6ad3f1f3e"
uuid = "0a4f8689-d25c-4efe-a92b-7142dfc1aa53"
version = "0.2.0"

[[MbedTLS_jll]]
deps = ["Artifacts", "Libdl"]
uuid = "c8ffd9c3-330d-5841-b78e-0817d7145fa1"

[[Missings]]
deps = ["DataAPI"]
git-tree-sha1 = "2ca267b08821e86c5ef4376cffed98a46c2cb205"
uuid = "e1d29d7a-bbdc-5cf2-9ac0-f12de2c33e28"
version = "1.0.1"

[[Mmap]]
uuid = "a63ad114-7e13-5084-954f-fe012c677804"

[[Mocking]]
deps = ["ExprTools"]
git-tree-sha1 = "748f6e1e4de814b101911e64cc12d83a6af66782"
uuid = "78c3b35d-d492-501b-9361-3d52fe80e533"
version = "0.7.2"

[[MosaicViews]]
deps = ["MappedArrays", "OffsetArrays", "PaddedViews", "StackViews"]
git-tree-sha1 = "b34e3bc3ca7c94914418637cb10cc4d1d80d877d"
uuid = "e94cdb99-869f-56ef-bcf0-1ae2bcbe0389"
version = "0.3.3"

[[MozillaCACerts_jll]]
uuid = "14a3606d-f60d-562e-9121-12d972cd8159"

[[NaNMath]]
git-tree-sha1 = "bfe47e760d60b82b66b61d2d44128b62e3a369fb"
uuid = "77ba4419-2d1f-58cd-9bb1-8ffee604a2e3"
version = "0.3.5"

[[Netpbm]]
deps = ["FileIO", "ImageCore"]
git-tree-sha1 = "18efc06f6ec36a8b801b23f076e3c6ac7c3bf153"
uuid = "f09324ee-3d7c-5217-9330-fc30815ba969"
version = "1.0.2"

[[NetworkOptions]]
uuid = "ca575930-c2e3-43a9-ace4-1e988b2c1908"

[[Observables]]
git-tree-sha1 = "fe29afdef3d0c4a8286128d4e45cc50621b1e43d"
uuid = "510215fc-4207-5dde-b226-833fc4488ee2"
version = "0.4.0"

[[OffsetArrays]]
deps = ["Adapt"]
git-tree-sha1 = "c870a0d713b51e4b49be6432eff0e26a4325afee"
uuid = "6fe1bfb0-de20-5000-8ca7-80f57d26f881"
version = "1.10.6"

[[Ogg_jll]]
deps = ["Artifacts", "JLLWrappers", "Libdl", "Pkg"]
git-tree-sha1 = "7937eda4681660b4d6aeeecc2f7e1c81c8ee4e2f"
uuid = "e7412a2a-1a6e-54c0-be00-318e2571c051"
version = "1.3.5+0"

[[OpenEXR]]
deps = ["Colors", "FileIO", "OpenEXR_jll"]
git-tree-sha1 = "327f53360fdb54df7ecd01e96ef1983536d1e633"
uuid = "52e1d378-f018-4a11-a4be-720524705ac7"
version = "0.3.2"

[[OpenEXR_jll]]
deps = ["Artifacts", "Imath_jll", "JLLWrappers", "Libdl", "Pkg", "Zlib_jll"]
git-tree-sha1 = "923319661e9a22712f24596ce81c54fc0366f304"
uuid = "18a262bb-aa17-5467-a713-aee519bc75cb"
version = "3.1.1+0"

[[OpenSSL_jll]]
deps = ["Artifacts", "JLLWrappers", "Libdl", "Pkg"]
git-tree-sha1 = "15003dcb7d8db3c6c857fda14891a539a8f2705a"
uuid = "458c3c95-2e84-50aa-8efc-19380b2a3a95"
version = "1.1.10+0"

[[OpenSpecFun_jll]]
deps = ["Artifacts", "CompilerSupportLibraries_jll", "JLLWrappers", "Libdl", "Pkg"]
git-tree-sha1 = "13652491f6856acfd2db29360e1bbcd4565d04f1"
uuid = "efe28fd5-8261-553b-a9e1-b2916fc3738e"
version = "0.5.5+0"

[[Opus_jll]]
deps = ["Artifacts", "JLLWrappers", "Libdl", "Pkg"]
git-tree-sha1 = "51a08fb14ec28da2ec7a927c4337e4332c2a4720"
uuid = "91d4177d-7536-5919-b921-800302f37372"
version = "1.3.2+0"

[[OrderedCollections]]
git-tree-sha1 = "85f8e6578bf1f9ee0d11e7bb1b1456435479d47c"
uuid = "bac558e1-5e72-5ebc-8fee-abe8a469f55d"
version = "1.4.1"

[[PCRE_jll]]
deps = ["Artifacts", "JLLWrappers", "Libdl", "Pkg"]
git-tree-sha1 = "b2a7af664e098055a7529ad1a900ded962bca488"
uuid = "2f80f16e-611a-54ab-bc61-aa92de5b98fc"
version = "8.44.0+0"

[[PDMats]]
deps = ["LinearAlgebra", "SparseArrays", "SuiteSparse"]
git-tree-sha1 = "4dd403333bcf0909341cfe57ec115152f937d7d8"
uuid = "90014a1f-27ba-587c-ab20-58faa44d9150"
version = "0.11.1"

[[PNGFiles]]
deps = ["Base64", "CEnum", "ImageCore", "IndirectArrays", "OffsetArrays", "libpng_jll"]
git-tree-sha1 = "520e28d4026d16dcf7b8c8140a3041f0e20a9ca8"
uuid = "f57f5aa1-a3ce-4bc8-8ab9-96f992907883"
version = "0.3.7"

[[Packing]]
deps = ["GeometryBasics"]
git-tree-sha1 = "1155f6f937fa2b94104162f01fa400e192e4272f"
uuid = "19eb6ba3-879d-56ad-ad62-d5c202156566"
version = "0.4.2"

[[PaddedViews]]
deps = ["OffsetArrays"]
git-tree-sha1 = "646eed6f6a5d8df6708f15ea7e02a7a2c4fe4800"
uuid = "5432bcbf-9aad-5242-b902-cca2824c8663"
version = "0.5.10"

[[Pango_jll]]
deps = ["Artifacts", "Cairo_jll", "Fontconfig_jll", "FreeType2_jll", "FriBidi_jll", "Glib_jll", "HarfBuzz_jll", "JLLWrappers", "Libdl", "Pkg"]
git-tree-sha1 = "9bc1871464b12ed19297fbc56c4fb4ba84988b0d"
uuid = "36c8627f-9965-5494-a995-c6b170f724f3"
version = "1.47.0+0"

[[Parsers]]
deps = ["Dates"]
git-tree-sha1 = "438d35d2d95ae2c5e8780b330592b6de8494e779"
uuid = "69de0a69-1ddd-5017-9359-2bf0b02dc9f0"
version = "2.0.3"

[[Pixman_jll]]
deps = ["Artifacts", "JLLWrappers", "Libdl", "Pkg"]
git-tree-sha1 = "b4f5d02549a10e20780a24fce72bea96b6329e29"
uuid = "30392449-352a-5448-841d-b1acce4e97dc"
version = "0.40.1+0"

[[Pkg]]
deps = ["Artifacts", "Dates", "Downloads", "LibGit2", "Libdl", "Logging", "Markdown", "Printf", "REPL", "Random", "SHA", "Serialization", "TOML", "Tar", "UUIDs", "p7zip_jll"]
uuid = "44cfe95a-1eb2-52ea-b672-e2afdf69b78f"

[[PkgVersion]]
deps = ["Pkg"]
git-tree-sha1 = "a7a7e1a88853564e551e4eba8650f8c38df79b37"
uuid = "eebad327-c553-4316-9ea0-9fa01ccd7688"
version = "0.1.1"

[[PlotUtils]]
deps = ["ColorSchemes", "Colors", "Dates", "Printf", "Random", "Reexport", "Statistics"]
git-tree-sha1 = "9ff1c70190c1c30aebca35dc489f7411b256cd23"
uuid = "995b91a9-d308-5afd-9ec6-746e21dbc043"
version = "1.0.13"

[[PlutoUI]]
deps = ["Base64", "Dates", "InteractiveUtils", "JSON", "Logging", "Markdown", "Random", "Reexport", "Suppressor"]
git-tree-sha1 = "44e225d5837e2a2345e69a1d1e01ac2443ff9fcb"
uuid = "7f904dfe-b85e-4ff6-b463-dae2292396a8"
version = "0.7.9"

[[PolygonOps]]
git-tree-sha1 = "c031d2332c9a8e1c90eca239385815dc271abb22"
uuid = "647866c9-e3ac-4575-94e7-e3d426903924"
version = "0.1.1"

[[PooledArrays]]
deps = ["DataAPI", "Future"]
git-tree-sha1 = "cde4ce9d6f33219465b55162811d8de8139c0414"
uuid = "2dfb63ee-cc39-5dd5-95bd-886bf059d720"
version = "1.2.1"

[[Preferences]]
deps = ["TOML"]
git-tree-sha1 = "00cfd92944ca9c760982747e9a1d0d5d86ab1e5a"
uuid = "21216c6a-2e73-6563-6e65-726566657250"
version = "1.2.2"

[[PrettyTables]]
deps = ["Crayons", "Formatting", "Markdown", "Reexport", "Tables"]
git-tree-sha1 = "0d1245a357cc61c8cd61934c07447aa569ff22e6"
uuid = "08abe8d2-0d0c-5749-adfa-8a2ac140af0d"
version = "1.1.0"

[[Printf]]
deps = ["Unicode"]
uuid = "de0858da-6303-5e67-8744-51eddeeeb8d7"

[[ProgressMeter]]
deps = ["Distributed", "Printf"]
git-tree-sha1 = "afadeba63d90ff223a6a48d2009434ecee2ec9e8"
uuid = "92933f4c-e287-5a05-a399-4b506db050ca"
version = "1.7.1"

[[QuadGK]]
deps = ["DataStructures", "LinearAlgebra"]
git-tree-sha1 = "12fbe86da16df6679be7521dfb39fbc861e1dc7b"
uuid = "1fd47b50-473d-5c70-9696-f719f8f3bcdc"
version = "2.4.1"

[[REPL]]
deps = ["InteractiveUtils", "Markdown", "Sockets", "Unicode"]
uuid = "3fa0cd96-eef1-5676-8a61-b3b8758bbffb"

[[Random]]
deps = ["Serialization"]
uuid = "9a3f8284-a2c9-5f02-9a11-845980a1fd5c"

[[Ratios]]
deps = ["Requires"]
git-tree-sha1 = "7dff99fbc740e2f8228c6878e2aad6d7c2678098"
uuid = "c84ed2f1-dad5-54f0-aa8e-dbefe2724439"
version = "0.4.1"

[[RecipesBase]]
git-tree-sha1 = "44a75aa7a527910ee3d1751d1f0e4148698add9e"
uuid = "3cdcf5f2-1ef4-517c-9805-6587b60abb01"
version = "1.1.2"

[[Reexport]]
git-tree-sha1 = "45e428421666073eab6f2da5c9d310d99bb12f9b"
uuid = "189a3867-3050-52da-a836-e630ba90ab69"
version = "1.2.2"

[[RelocatableFolders]]
deps = ["SHA", "Scratch"]
git-tree-sha1 = "0529f4188bc8efee85a7e580aca1c7dff6b103f8"
uuid = "05181044-ff0b-4ac5-8273-598c1e38db00"
version = "0.1.0"

[[Requires]]
deps = ["UUIDs"]
git-tree-sha1 = "4036a3bd08ac7e968e27c203d45f5fff15020621"
uuid = "ae029012-a4dd-5104-9daa-d747884805df"
version = "1.1.3"

[[Rmath]]
deps = ["Random", "Rmath_jll"]
git-tree-sha1 = "bf3188feca147ce108c76ad82c2792c57abe7b1f"
uuid = "79098fc4-a85e-5d69-aa6a-4863f24498fa"
version = "0.7.0"

[[Rmath_jll]]
deps = ["Artifacts", "JLLWrappers", "Libdl", "Pkg"]
git-tree-sha1 = "68db32dff12bb6127bac73c209881191bf0efbb7"
uuid = "f50d1b31-88e8-58de-be2c-1cc44531875f"
version = "0.3.0+0"

[[SHA]]
uuid = "ea8e919c-243c-51af-8825-aaa63cd721ce"

[[SIMD]]
git-tree-sha1 = "9ba33637b24341aba594a2783a502760aa0bff04"
uuid = "fdea26ae-647d-5447-a871-4b548cad5224"
version = "3.3.1"

[[ScanByte]]
deps = ["Libdl", "SIMD"]
git-tree-sha1 = "9cc2955f2a254b18be655a4ee70bc4031b2b189e"
uuid = "7b38b023-a4d7-4c5e-8d43-3f3097f304eb"
version = "0.3.0"

[[Scratch]]
deps = ["Dates"]
git-tree-sha1 = "0b4b7f1393cff97c33891da2a0bf69c6ed241fda"
uuid = "6c6a2e73-6563-6170-7368-637461726353"
version = "1.1.0"

[[SentinelArrays]]
deps = ["Dates", "Random"]
git-tree-sha1 = "54f37736d8934a12a200edea2f9206b03bdf3159"
uuid = "91c51154-3ec4-41a3-a24f-3f23e20d615c"
version = "1.3.7"

[[Serialization]]
uuid = "9e88b42a-f829-5b0c-bbe9-9e923198166b"

[[SharedArrays]]
deps = ["Distributed", "Mmap", "Random", "Serialization"]
uuid = "1a1011a3-84de-559e-8e89-a11a2f7dc383"

[[Showoff]]
deps = ["Dates", "Grisu"]
git-tree-sha1 = "91eddf657aca81df9ae6ceb20b959ae5653ad1de"
uuid = "992d4aef-0814-514b-bc4d-f2e9a6c4116f"
version = "1.0.3"

[[SignedDistanceFields]]
deps = ["Random", "Statistics", "Test"]
git-tree-sha1 = "d263a08ec505853a5ff1c1ebde2070419e3f28e9"
uuid = "73760f76-fbc4-59ce-8f25-708e95d2df96"
version = "0.4.0"

[[Sockets]]
uuid = "6462fe0b-24de-5631-8697-dd941f90decc"

[[SortingAlgorithms]]
deps = ["DataStructures"]
git-tree-sha1 = "b3363d7460f7d098ca0912c69b082f75625d7508"
uuid = "a2af1166-a08f-5f64-846c-94a0d3cef48c"
version = "1.0.1"

[[SparseArrays]]
deps = ["LinearAlgebra", "Random"]
uuid = "2f01184e-e22b-5df5-ae63-d93ebab69eaf"

[[SpecialFunctions]]
deps = ["ChainRulesCore", "LogExpFunctions", "OpenSpecFun_jll"]
git-tree-sha1 = "a322a9493e49c5f3a10b50df3aedaf1cdb3244b7"
uuid = "276daf66-3868-5448-9aa4-cd146d93841b"
version = "1.6.1"

[[StackViews]]
deps = ["OffsetArrays"]
git-tree-sha1 = "46e589465204cd0c08b4bd97385e4fa79a0c770c"
uuid = "cae243ae-269e-4f55-b966-ac2d0dc13c15"
version = "0.1.1"

[[Static]]
deps = ["IfElse"]
git-tree-sha1 = "854b024a4a81b05c0792a4b45293b85db228bd27"
uuid = "aedffcd0-7271-4cad-89d0-dc628f76c6d3"
version = "0.3.1"

[[StaticArrays]]
deps = ["LinearAlgebra", "Random", "Statistics"]
git-tree-sha1 = "3240808c6d463ac46f1c1cd7638375cd22abbccb"
uuid = "90137ffa-7385-5640-81b9-e52037218182"
version = "1.2.12"

[[Statistics]]
deps = ["LinearAlgebra", "SparseArrays"]
uuid = "10745b16-79ce-11e8-11f9-7d13ad32a3b2"

[[StatsAPI]]
git-tree-sha1 = "1958272568dc176a1d881acb797beb909c785510"
uuid = "82ae8749-77ed-4fe6-ae5f-f523153014b0"
version = "1.0.0"

[[StatsBase]]
deps = ["DataAPI", "DataStructures", "LinearAlgebra", "Missings", "Printf", "Random", "SortingAlgorithms", "SparseArrays", "Statistics", "StatsAPI"]
git-tree-sha1 = "8cbbc098554648c84f79a463c9ff0fd277144b6c"
uuid = "2913bbd2-ae8a-5f71-8c99-4fb6c76f3a91"
version = "0.33.10"

[[StatsFuns]]
deps = ["ChainRulesCore", "IrrationalConstants", "LogExpFunctions", "Reexport", "Rmath", "SpecialFunctions"]
git-tree-sha1 = "46d7ccc7104860c38b11966dd1f72ff042f382e4"
uuid = "4c63d2b9-4356-54db-8cca-17b64c39e42c"
version = "0.9.10"

[[StructArrays]]
deps = ["Adapt", "DataAPI", "StaticArrays", "Tables"]
git-tree-sha1 = "1700b86ad59348c0f9f68ddc95117071f947072d"
uuid = "09ab397b-f2b6-538f-b94a-2f83cf4a842a"
version = "0.6.1"

[[SuiteSparse]]
deps = ["Libdl", "LinearAlgebra", "Serialization", "SparseArrays"]
uuid = "4607b0f0-06f3-5cda-b6b1-a6196a1729e9"

[[Suppressor]]
git-tree-sha1 = "a819d77f31f83e5792a76081eee1ea6342ab8787"
uuid = "fd094767-a336-5f1f-9728-57cf17d0bbfb"
version = "0.2.0"

[[TOML]]
deps = ["Dates"]
uuid = "fa267f1f-6049-4f14-aa54-33bafae1ed76"

[[TableTraits]]
deps = ["IteratorInterfaceExtensions"]
git-tree-sha1 = "c06b2f539df1c6efa794486abfb6ed2022561a39"
uuid = "3783bdb8-4a98-5b6b-af9a-565f29a5fe9c"
version = "1.0.1"

[[Tables]]
deps = ["DataAPI", "DataValueInterfaces", "IteratorInterfaceExtensions", "LinearAlgebra", "TableTraits", "Test"]
git-tree-sha1 = "d0c690d37c73aeb5ca063056283fde5585a41710"
uuid = "bd369af6-aec1-5ad0-b16a-f7cc5008161c"
version = "1.5.0"

[[Tar]]
deps = ["ArgTools", "SHA"]
uuid = "a4e569a6-e804-4fa4-b0f3-eef7a1d5b13e"

[[TensorCore]]
deps = ["LinearAlgebra"]
git-tree-sha1 = "1feb45f88d133a655e001435632f019a9a1bcdb6"
uuid = "62fd8b95-f654-4bbd-a8a5-9c27f68ccd50"
version = "0.1.1"

[[Test]]
deps = ["InteractiveUtils", "Logging", "Random", "Serialization"]
uuid = "8dfed614-e22c-5e08-85e1-65c5234f0b40"

[[TiffImages]]
deps = ["ColorTypes", "DocStringExtensions", "FileIO", "FixedPointNumbers", "IndirectArrays", "Inflate", "OffsetArrays", "OrderedCollections", "PkgVersion", "ProgressMeter"]
git-tree-sha1 = "03fb246ac6e6b7cb7abac3b3302447d55b43270e"
uuid = "731e570b-9d59-4bfa-96dc-6df516fadf69"
version = "0.4.1"

[[TimeZones]]
deps = ["Dates", "Future", "LazyArtifacts", "Mocking", "Pkg", "Printf", "RecipesBase", "Serialization", "Unicode"]
git-tree-sha1 = "6c9040665b2da00d30143261aea22c7427aada1c"
uuid = "f269a46b-ccf7-5d73-abea-4c690281aa53"
version = "1.5.7"

[[TranscodingStreams]]
deps = ["Random", "Test"]
git-tree-sha1 = "216b95ea110b5972db65aa90f88d8d89dcb8851c"
uuid = "3bb67fe8-82b1-5028-8e26-92a6c54297fa"
version = "0.9.6"

[[UUIDs]]
deps = ["Random", "SHA"]
uuid = "cf7118a7-6976-5b1a-9a39-7adc72f591a4"

[[Unicode]]
uuid = "4ec0a83e-493e-50e2-b9ac-8f72acf5a8f5"

[[UnicodeFun]]
deps = ["REPL"]
git-tree-sha1 = "53915e50200959667e78a92a418594b428dffddf"
uuid = "1cfade01-22cf-5700-b092-accc4b62d6e1"
version = "0.4.1"

[[WoodburyMatrices]]
deps = ["LinearAlgebra", "SparseArrays"]
git-tree-sha1 = "59e2ad8fd1591ea019a5259bd012d7aee15f995c"
uuid = "efce3f68-66dc-5838-9240-27a6d6f5f9b6"
version = "0.5.3"

[[XML2_jll]]
deps = ["Artifacts", "JLLWrappers", "Libdl", "Libiconv_jll", "Pkg", "Zlib_jll"]
git-tree-sha1 = "1acf5bdf07aa0907e0a37d3718bb88d4b687b74a"
uuid = "02c8fc9c-b97f-50b9-bbe4-9be30ff0a78a"
version = "2.9.12+0"

[[XSLT_jll]]
deps = ["Artifacts", "JLLWrappers", "Libdl", "Libgcrypt_jll", "Libgpg_error_jll", "Libiconv_jll", "Pkg", "XML2_jll", "Zlib_jll"]
git-tree-sha1 = "91844873c4085240b95e795f692c4cec4d805f8a"
uuid = "aed1982a-8fda-507f-9586-7b0439959a61"
version = "1.1.34+0"

[[Xorg_libX11_jll]]
deps = ["Artifacts", "JLLWrappers", "Libdl", "Pkg", "Xorg_libxcb_jll", "Xorg_xtrans_jll"]
git-tree-sha1 = "5be649d550f3f4b95308bf0183b82e2582876527"
uuid = "4f6342f7-b3d2-589e-9d20-edeb45f2b2bc"
version = "1.6.9+4"

[[Xorg_libXau_jll]]
deps = ["Artifacts", "JLLWrappers", "Libdl", "Pkg"]
git-tree-sha1 = "4e490d5c960c314f33885790ed410ff3a94ce67e"
uuid = "0c0b7dd1-d40b-584c-a123-a41640f87eec"
version = "1.0.9+4"

[[Xorg_libXdmcp_jll]]
deps = ["Artifacts", "JLLWrappers", "Libdl", "Pkg"]
git-tree-sha1 = "4fe47bd2247248125c428978740e18a681372dd4"
uuid = "a3789734-cfe1-5b06-b2d0-1dd0d9d62d05"
version = "1.1.3+4"

[[Xorg_libXext_jll]]
deps = ["Artifacts", "JLLWrappers", "Libdl", "Pkg", "Xorg_libX11_jll"]
git-tree-sha1 = "b7c0aa8c376b31e4852b360222848637f481f8c3"
uuid = "1082639a-0dae-5f34-9b06-72781eeb8cb3"
version = "1.3.4+4"

[[Xorg_libXrender_jll]]
deps = ["Artifacts", "JLLWrappers", "Libdl", "Pkg", "Xorg_libX11_jll"]
git-tree-sha1 = "19560f30fd49f4d4efbe7002a1037f8c43d43b96"
uuid = "ea2f1a96-1ddc-540d-b46f-429655e07cfa"
version = "0.9.10+4"

[[Xorg_libpthread_stubs_jll]]
deps = ["Artifacts", "JLLWrappers", "Libdl", "Pkg"]
git-tree-sha1 = "6783737e45d3c59a4a4c4091f5f88cdcf0908cbb"
uuid = "14d82f49-176c-5ed1-bb49-ad3f5cbd8c74"
version = "0.1.0+3"

[[Xorg_libxcb_jll]]
deps = ["Artifacts", "JLLWrappers", "Libdl", "Pkg", "XSLT_jll", "Xorg_libXau_jll", "Xorg_libXdmcp_jll", "Xorg_libpthread_stubs_jll"]
git-tree-sha1 = "daf17f441228e7a3833846cd048892861cff16d6"
uuid = "c7cfdc94-dc32-55de-ac96-5a1b8d977c5b"
version = "1.13.0+3"

[[Xorg_xtrans_jll]]
deps = ["Artifacts", "JLLWrappers", "Libdl", "Pkg"]
git-tree-sha1 = "79c31e7844f6ecf779705fbc12146eb190b7d845"
uuid = "c5fb5394-a638-5e4d-96e5-b29de1b5cf10"
version = "1.4.0+3"

[[Zlib_jll]]
deps = ["Libdl"]
uuid = "83775a58-1f1d-513f-b197-d71354ab007a"

[[Zstd_jll]]
deps = ["Artifacts", "JLLWrappers", "Libdl", "Pkg"]
git-tree-sha1 = "cc4bf3fdde8b7e3e9fa0351bdeedba1cf3b7f6e6"
uuid = "3161d3a3-bdf6-5164-811a-617609db77b4"
version = "1.5.0+0"

[[isoband_jll]]
deps = ["Libdl", "Pkg"]
git-tree-sha1 = "a1ac99674715995a536bbce674b068ec1b7d893d"
uuid = "9a68df92-36a6-505f-a73e-abb412b6bfb4"
version = "0.2.2+0"

[[libass_jll]]
deps = ["Artifacts", "Bzip2_jll", "FreeType2_jll", "FriBidi_jll", "HarfBuzz_jll", "JLLWrappers", "Libdl", "Pkg", "Zlib_jll"]
git-tree-sha1 = "5982a94fcba20f02f42ace44b9894ee2b140fe47"
uuid = "0ac62f75-1d6f-5e53-bd7c-93b484bb37c0"
version = "0.15.1+0"

[[libfdk_aac_jll]]
deps = ["Artifacts", "JLLWrappers", "Libdl", "Pkg"]
git-tree-sha1 = "daacc84a041563f965be61859a36e17c4e4fcd55"
uuid = "f638f0a6-7fb0-5443-88ba-1cc74229b280"
version = "2.0.2+0"

[[libpng_jll]]
deps = ["Artifacts", "JLLWrappers", "Libdl", "Pkg", "Zlib_jll"]
git-tree-sha1 = "94d180a6d2b5e55e447e2d27a29ed04fe79eb30c"
uuid = "b53b4c65-9356-5827-b1ea-8c7a1a84506f"
version = "1.6.38+0"

[[libvorbis_jll]]
deps = ["Artifacts", "JLLWrappers", "Libdl", "Ogg_jll", "Pkg"]
git-tree-sha1 = "c45f4e40e7aafe9d086379e5578947ec8b95a8fb"
uuid = "f27f6e37-5d2b-51aa-960f-b287f2bc3b7a"
version = "1.3.7+0"

[[nghttp2_jll]]
deps = ["Artifacts", "Libdl"]
uuid = "8e850ede-7688-5339-a07c-302acd2aaf8d"

[[p7zip_jll]]
deps = ["Artifacts", "Libdl"]
uuid = "3f19e933-33d8-53b3-aaab-bd5110c3b7a0"

[[x264_jll]]
deps = ["Artifacts", "JLLWrappers", "Libdl", "Pkg"]
git-tree-sha1 = "4fea590b89e6ec504593146bf8b988b2c00922b2"
uuid = "1270edf5-f2f9-52d2-97e9-ab00b5d0237a"
version = "2021.5.5+0"

[[x265_jll]]
deps = ["Artifacts", "JLLWrappers", "Libdl", "Pkg"]
git-tree-sha1 = "ee567a171cce03570d77ad3a43e90218e38937a9"
uuid = "dfaa095f-4041-5dcd-9319-2fabd8486b76"
version = "3.5.0+0"
"""

# ╔═╡ Cell order:
# ╠═74516f96-31f4-4c94-b963-fd4ed17eb758
# ╠═07f5c367-1be6-4708-9f5c-c23f646b229b
# ╟─ace577b2-2266-4238-ac3b-55128b2232c7
# ╟─449c4f12-6882-4cd8-86c4-c40cbd742fc8
# ╠═f09549bc-4a50-49ea-ba54-14bb1ad94a4b
# ╟─6a19454e-c0d3-4dd0-a7e7-4d8b7352f737
# ╟─00000000-0000-0000-0000-000000000001
# ╟─00000000-0000-0000-0000-000000000002<|MERGE_RESOLUTION|>--- conflicted
+++ resolved
@@ -14,17 +14,13 @@
 end
 
 # ╔═╡ 74516f96-31f4-4c94-b963-fd4ed17eb758
-<<<<<<< HEAD
-using Arrow, CairoMakie, DataFrames, PlutoUI
-=======
-begin 
+begin
 	using Arrow
 	using CairoMakie
 	using DataFrames
 	using PlutoUI
 	CairoMakie.activate!(type="svg") # use SVG (other options include PNG)
 end
->>>>>>> 2e8d3144
 
 # ╔═╡ 07f5c367-1be6-4708-9f5c-c23f646b229b
 tbl = Arrow.Table("./data/fggk21.arrow")
@@ -65,7 +61,7 @@
 		density!(axs, tdf.score)
 	end
 	fdensity
-end		
+end
 
 # ╔═╡ 00000000-0000-0000-0000-000000000001
 PLUTO_PROJECT_TOML_CONTENTS = """
